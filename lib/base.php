<?php
/**
 * ownCloud
 *
 * @author Frank Karlitschek
 * @copyright 2012 Frank Karlitschek frank@owncloud.org
 *
 * This library is free software; you can redistribute it and/or
 * modify it under the terms of the GNU AFFERO GENERAL PUBLIC LICENSE
 * License as published by the Free Software Foundation; either
 * version 3 of the License, or any later version.
 *
 * This library is distributed in the hope that it will be useful,
 * but WITHOUT ANY WARRANTY; without even the implied warranty of
 * MERCHANTABILITY or FITNESS FOR A PARTICULAR PURPOSE.  See the
 * GNU AFFERO GENERAL PUBLIC LICENSE for more details.
 *
 * You should have received a copy of the GNU Affero General Public
 * License along with this library.  If not, see <http://www.gnu.org/licenses/>.
 *
 */

require_once 'public/constants.php';

/**
 * Class that is a namespace for all global OC variables
 * No, we can not put this class in its own file because it is used by
 * OC_autoload!
 */
class OC {
	/**
	 * Associative array for autoloading. classname => filename
	 */
	public static $CLASSPATH = array();
	/**
	 * The installation path for owncloud on the server (e.g. /srv/http/owncloud)
	 */
	public static $SERVERROOT = '';
	/**
	 * the current request path relative to the owncloud root (e.g. files/index.php)
	 */
	private static $SUBURI = '';
	/**
	 * the owncloud root path for http requests (e.g. owncloud/)
	 */
	public static $WEBROOT = '';
	/**
	 * The installation path of the 3rdparty folder on the server (e.g. /srv/http/owncloud/3rdparty)
	 */
	public static $THIRDPARTYROOT = '';
	/**
	 * the root path of the 3rdparty folder for http requests (e.g. owncloud/3rdparty)
	 */
	public static $THIRDPARTYWEBROOT = '';
	/**
	 * The installation path array of the apps folder on the server (e.g. /srv/http/owncloud) 'path' and
	 * web path in 'url'
	 */
	public static $APPSROOTS = array();

	public static $configDir;

	/*
	 * requested app
	 */
	public static $REQUESTEDAPP = '';
	/*
	 * requested file of app
	 */
	public static $REQUESTEDFILE = '';
	/**
	 * check if owncloud runs in cli mode
	 */
	public static $CLI = false;

	/**
	 * @var OC_Router
	 */
	protected static $router = null;

	/**
	 * @var \OC\Session\Session
	 */
	public static $session = null;

	/**
	 * @var \OC\Autoloader $loader
	 */
	public static $loader = null;

	/**
	 * @var \OC\CoreLogger $coreLogger
	 */
	public static $coreLogger;

	/**
	 * @var \Clockwork\Clockwork
	 */
	public static $clockwork;

	/**
	 * @var \OC\Server
	 */
	public static $server = null;

	public static function initPaths() {
		// calculate the root directories
		OC::$SERVERROOT = str_replace("\\", '/', substr(__DIR__, 0, -4));

		// ensure we can find OC_Config
		set_include_path(
			OC::$SERVERROOT . '/lib' . PATH_SEPARATOR .
			get_include_path()
		);

		if(defined('PHPUNIT_RUN') and PHPUNIT_RUN and is_dir(OC::$SERVERROOT . '/tests/config/')) {
			self::$configDir = OC::$SERVERROOT . '/tests/config/';
		} else {
			self::$configDir = OC::$SERVERROOT . '/config/';
		}
		OC_Config::$object = new \OC\Config(self::$configDir);

		OC::$SUBURI = str_replace("\\", "/", substr(realpath($_SERVER["SCRIPT_FILENAME"]), strlen(OC::$SERVERROOT)));
		$scriptName = OC_Request::scriptName();
		if (substr($scriptName, -1) == '/') {
			$scriptName .= 'index.php';
			//make sure suburi follows the same rules as scriptName
			if (substr(OC::$SUBURI, -9) != 'index.php') {
				if (substr(OC::$SUBURI, -1) != '/') {
					OC::$SUBURI = OC::$SUBURI . '/';
				}
				OC::$SUBURI = OC::$SUBURI . 'index.php';
			}
		}

		OC::$WEBROOT = substr($scriptName, 0, strlen($scriptName) - strlen(OC::$SUBURI));

		if (OC::$WEBROOT != '' and OC::$WEBROOT[0] !== '/') {
			OC::$WEBROOT = '/' . OC::$WEBROOT;
		}

		// search the 3rdparty folder
		if (OC_Config::getValue('3rdpartyroot', '') <> '' and OC_Config::getValue('3rdpartyurl', '') <> '') {
			OC::$THIRDPARTYROOT = OC_Config::getValue('3rdpartyroot', '');
			OC::$THIRDPARTYWEBROOT = OC_Config::getValue('3rdpartyurl', '');
		} elseif (file_exists(OC::$SERVERROOT . '/3rdparty')) {
			OC::$THIRDPARTYROOT = OC::$SERVERROOT;
			OC::$THIRDPARTYWEBROOT = OC::$WEBROOT;
		} elseif (file_exists(OC::$SERVERROOT . '/../3rdparty')) {
			OC::$THIRDPARTYWEBROOT = rtrim(dirname(OC::$WEBROOT), '/');
			OC::$THIRDPARTYROOT = rtrim(dirname(OC::$SERVERROOT), '/');
		} else {
			throw new Exception('3rdparty directory not found! Please put the ownCloud 3rdparty'
				. ' folder in the ownCloud folder or the folder above.'
				. ' You can also configure the location in the config.php file.');
		}
		// search the apps folder
		$config_paths = OC_Config::getValue('apps_paths', array());
		if (!empty($config_paths)) {
			foreach ($config_paths as $paths) {
				if (isset($paths['url']) && isset($paths['path'])) {
					$paths['url'] = rtrim($paths['url'], '/');
					$paths['path'] = rtrim($paths['path'], '/');
					OC::$APPSROOTS[] = $paths;
				}
			}
		} elseif (file_exists(OC::$SERVERROOT . '/apps')) {
			OC::$APPSROOTS[] = array('path' => OC::$SERVERROOT . '/apps', 'url' => '/apps', 'writable' => true);
		} elseif (file_exists(OC::$SERVERROOT . '/../apps')) {
			OC::$APPSROOTS[] = array(
				'path' => rtrim(dirname(OC::$SERVERROOT), '/') . '/apps',
				'url' => '/apps',
				'writable' => true
			);
		}

		if (empty(OC::$APPSROOTS)) {
			throw new Exception('apps directory not found! Please put the ownCloud apps folder in the ownCloud folder'
				. ' or the folder above. You can also configure the location in the config.php file.');
		}
		$paths = array();
		foreach (OC::$APPSROOTS as $path) {
			$paths[] = $path['path'];
		}

		// set the right include path
		set_include_path(
			OC::$SERVERROOT . '/lib/private' . PATH_SEPARATOR .
			OC::$SERVERROOT . '/config' . PATH_SEPARATOR .
			OC::$THIRDPARTYROOT . '/3rdparty' . PATH_SEPARATOR .
			implode($paths, PATH_SEPARATOR) . PATH_SEPARATOR .
			get_include_path() . PATH_SEPARATOR .
			OC::$SERVERROOT
		);
	}

	public static function checkConfig() {
		if (file_exists(self::$configDir . "/config.php")
			and !is_writable(self::$configDir . "/config.php")
		) {
			$defaults = new OC_Defaults();
			if (self::$CLI) {
				echo "Can't write into config directory!\n";
				echo "This can usually be fixed by giving the webserver write access to the config directory\n";
				echo "\n";
				echo "See " . \OC_Helper::linkToDocs('admin-dir_permissions') . "\n";
				exit;
			} else {
				OC_Template::printErrorPage(
					"Can't write into config directory!",
					'This can usually be fixed by '
					. '<a href="' . \OC_Helper::linkToDocs('admin-dir_permissions') . '" target="_blank">giving the webserver write access to the config directory</a>.'
				);
			}
		}
	}

	public static function checkInstalled() {
		// Redirect to installer if not installed
		if (!OC_Config::getValue('installed', false) && OC::$SUBURI != '/index.php') {
			if (!OC::$CLI) {
				$url = 'http://' . $_SERVER['SERVER_NAME'] . OC::$WEBROOT . '/index.php';
				header("Location: $url");
			}
			exit();
		}
	}

	public static function checkSSL() {
		// redirect to https site if configured
		if (OC_Config::getValue("forcessl", false)) {
			header('Strict-Transport-Security: max-age=31536000');
			ini_set("session.cookie_secure", "on");
			if (OC_Request::serverProtocol() <> 'https' and !OC::$CLI) {
				$url = "https://" . OC_Request::serverHost() . OC_Request::requestUri();
				header("Location: $url");
				exit();
			}
		} else {
			// Invalidate HSTS headers
			if (OC_Request::serverProtocol() === 'https') {
				header('Strict-Transport-Security: max-age=0');
			}
		}
	}

	public static function checkMaintenanceMode() {
		// Allow ajax update script to execute without being stopped
		if (OC_Config::getValue('maintenance', false) && OC::$SUBURI != '/core/ajax/update.php') {
			// send http status 503
			header('HTTP/1.1 503 Service Temporarily Unavailable');
			header('Status: 503 Service Temporarily Unavailable');
			header('Retry-After: 120');

			// render error page
			$tmpl = new OC_Template('', 'update.user', 'guest');
			$tmpl->printPage();
			die();
		}
	}

	public static function checkSingleUserMode() {
		$user = OC_User::getUserSession()->getUser();
		$group = OC_Group::getManager()->get('admin');
		if ($user && OC_Config::getValue('singleuser', false) && !$group->inGroup($user)) {
			// send http status 503
			header('HTTP/1.1 503 Service Temporarily Unavailable');
			header('Status: 503 Service Temporarily Unavailable');
			header('Retry-After: 120');

			// render error page
			$tmpl = new OC_Template('', 'singleuser.user', 'guest');
			$tmpl->printPage();
			die();
		}
	}

	/**
	 * check if the instance needs to preform an upgrade
	 *
	 * @return bool
	 */
	public static function needUpgrade() {
		if (OC_Config::getValue('installed', false)) {
			$installedVersion = OC_Config::getValue('version', '0.0.0');
			$currentVersion = implode('.', OC_Util::getVersion());
			return version_compare($currentVersion, $installedVersion, '>');
		} else {
			return false;
		}
	}

	public static function checkUpgrade($showTemplate = true) {
		if (self::needUpgrade()) {
			if ($showTemplate && !OC_Config::getValue('maintenance', false)) {
				OC_Config::setValue('theme', '');
				OC_Util::addScript('config'); // needed for web root
				OC_Util::addScript('update');
				$tmpl = new OC_Template('', 'update.admin', 'guest');
				$tmpl->assign('version', OC_Util::getVersionString());
				$tmpl->printPage();
				exit();
			} else {
				return true;
			}
		}
		return false;
	}

	/**
	 * @return \OC\CoreLogger
	 */
	public static function getCoreLogger(){
		return self::$coreLogger;
	}

	public static function initTemplateEngine() {
		// Add the stuff we need always
		// TODO: read from core/js/core.json
		OC_Util::addScript("jquery-1.10.0.min");
		OC_Util::addScript("jquery-migrate-1.2.1.min");
		OC_Util::addScript("jquery-ui-1.10.0.custom");
		OC_Util::addScript("jquery-showpassword");
		OC_Util::addScript("jquery.infieldlabel");
		OC_Util::addScript("jquery.placeholder");
		OC_Util::addScript("jquery-tipsy");
		OC_Util::addScript("compatibility");
		OC_Util::addScript("jquery.ocdialog");
		OC_Util::addScript("oc-dialogs");
		OC_Util::addScript("js");
		OC_Util::addScript("octemplate");
		OC_Util::addScript("eventsource");
		OC_Util::addScript("config");
		//OC_Util::addScript( "multiselect" );
		OC_Util::addScript('search', 'result');
		OC_Util::addScript('router');
		OC_Util::addScript("oc-requesttoken");

		// avatars
		if (\OC_Config::getValue('enable_avatars', true) === true) {
			\OC_Util::addScript('placeholder');
			\OC_Util::addScript('3rdparty', 'md5/md5.min');
			\OC_Util::addScript('jquery.avatar');
			\OC_Util::addScript('avatar');
		}

		OC_Util::addStyle("styles");
		OC_Util::addStyle("mobile");
		OC_Util::addStyle("icons");
		OC_Util::addStyle("apps");
		OC_Util::addStyle("fixes");
		OC_Util::addStyle("multiselect");
		OC_Util::addStyle("jquery-ui-1.10.0.custom");
		OC_Util::addStyle("jquery-tipsy");
		OC_Util::addStyle("jquery.ocdialog");
	}

	public static function initSession() {
		// prevents javascript from accessing php session cookies
		ini_set('session.cookie_httponly', '1;');

		// set the cookie path to the ownCloud directory
		$cookie_path = OC::$WEBROOT ? : '/';
		ini_set('session.cookie_path', $cookie_path);

		//set the session object to a dummy session so code relying on the session existing still works
		self::$session = new \OC\Session\Memory('');

		try {
			// set the session name to the instance id - which is unique
			self::$session = new \OC\Session\Internal(OC_Util::getInstanceId());
			// if session cant be started break with http 500 error
		} catch (Exception $e) {
			//show the user a detailed error page
			OC_Response::setStatus(OC_Response::STATUS_INTERNAL_SERVER_ERROR);
			OC_Template::printExceptionErrorPage($e);
		}

		$sessionLifeTime = self::getSessionLifeTime();
		// regenerate session id periodically to avoid session fixation
		if (!self::$session->exists('SID_CREATED')) {
			self::$session->set('SID_CREATED', time());
		} else if (time() - self::$session->get('SID_CREATED') > $sessionLifeTime / 2) {
			session_regenerate_id(true);
			self::$session->set('SID_CREATED', time());
		}

		// session timeout
		if (self::$session->exists('LAST_ACTIVITY') && (time() - self::$session->get('LAST_ACTIVITY') > $sessionLifeTime)) {
			if (isset($_COOKIE[session_name()])) {
				setcookie(session_name(), '', time() - 42000, $cookie_path);
			}
			session_unset();
			session_destroy();
			session_start();
		}

		self::$session->set('LAST_ACTIVITY', time());
	}

	/**
	 * @return string
	 */
	private static function getSessionLifeTime() {
		return OC_Config::getValue('session_lifetime', 60 * 60 * 24);
	}

	/**
	 * @return OC_Router
	 */
	public static function getRouter() {
		if (!isset(OC::$router)) {
			OC::$router = new OC_Router();
			if ($logger = \OC::$coreLogger) {
				$logger->startEvent('loadRoutes', 'Load routes');
			}
			OC::$router->loadRoutes();
			if ($logger) {
				$logger->endEvent('loadRoutes');
			}
		}

		return OC::$router;
	}


	public static function loadAppClassPaths() {
		foreach (OC_APP::getEnabledApps() as $app) {
			$file = OC_App::getAppPath($app) . '/appinfo/classpath.php';
			if (file_exists($file)) {
				require_once $file;
			}
		}
	}


	public static function init() {
		// register autoloader
		require_once __DIR__ . '/autoloader.php';
		self::$loader = new \OC\Autoloader();
		self::$loader->registerPrefix('Doctrine\\Common', 'doctrine/common/lib');
		self::$loader->registerPrefix('Doctrine\\DBAL', 'doctrine/dbal/lib');
		self::$loader->registerPrefix('Symfony\\Component\\Routing', 'symfony/routing');
		self::$loader->registerPrefix('Symfony\\Component\\Console', 'symfony/console');
		self::$loader->registerPrefix('Clockwork', '');
		self::$loader->registerPrefix('Sabre\\VObject', '3rdparty');
		self::$loader->registerPrefix('Sabre_', '3rdparty');
		self::$loader->registerPrefix('Patchwork', '3rdparty');
		spl_autoload_register(array(self::$loader, 'load'));

		// set some stuff
		//ob_start();
		error_reporting(E_ALL | E_STRICT);
		if (defined('DEBUG') && DEBUG) {
			ini_set('display_errors', 1);
		}
		self::$CLI = (php_sapi_name() == 'cli');

		date_default_timezone_set('UTC');
		ini_set('arg_separator.output', '&amp;');

		// try to switch magic quotes off.
		if (get_magic_quotes_gpc() == 1) {
			ini_set('magic_quotes_runtime', 0);
		}

		//try to configure php to enable big file uploads.
		//this doesn´t work always depending on the webserver and php configuration.
		//Let´s try to overwrite some defaults anyways

		//try to set the maximum execution time to 60min
		@set_time_limit(3600);
		@ini_set('max_execution_time', 3600);
		@ini_set('max_input_time', 3600);

		//try to set the maximum filesize to 10G
		@ini_set('upload_max_filesize', '10G');
		@ini_set('post_max_size', '10G');
		@ini_set('file_uploads', '50');

		//copy http auth headers for apache+php-fcgid work around
		if (isset($_SERVER['HTTP_XAUTHORIZATION']) && !isset($_SERVER['HTTP_AUTHORIZATION'])) {
			$_SERVER['HTTP_AUTHORIZATION'] = $_SERVER['HTTP_XAUTHORIZATION'];
		}

		//set http auth headers for apache+php-cgi work around
		if (isset($_SERVER['HTTP_AUTHORIZATION'])
			&& preg_match('/Basic\s+(.*)$/i', $_SERVER['HTTP_AUTHORIZATION'], $matches)
		) {
			list($name, $password) = explode(':', base64_decode($matches[1]), 2);
			$_SERVER['PHP_AUTH_USER'] = strip_tags($name);
			$_SERVER['PHP_AUTH_PW'] = strip_tags($password);
		}

		//set http auth headers for apache+php-cgi work around if variable gets renamed by apache
		if (isset($_SERVER['REDIRECT_HTTP_AUTHORIZATION'])
			&& preg_match('/Basic\s+(.*)$/i', $_SERVER['REDIRECT_HTTP_AUTHORIZATION'], $matches)
		) {
			list($name, $password) = explode(':', base64_decode($matches[1]), 2);
			$_SERVER['PHP_AUTH_USER'] = strip_tags($name);
			$_SERVER['PHP_AUTH_PW'] = strip_tags($password);
		}

		self::initPaths();
		if (OC_Config::getValue('instanceid', false)) {
			// \OC\Memcache\Cache has a hidden dependency on
			// OC_Util::getInstanceId() for namespacing. See #5409.
			try {
				self::$loader->setMemoryCache(\OC\Memcache\Factory::createLowLatency('Autoloader'));
			} catch (\Exception $ex) {
			}
		}
		OC_Util::isSetLocaleWorking();

		// setup 3rdparty autoloader
		$vendorAutoLoad = OC::$THIRDPARTYROOT . '/3rdparty/autoload.php';
		if (file_exists($vendorAutoLoad)) {
			require_once $vendorAutoLoad;
		}

		// set debug mode if an xdebug session is active
		if (!defined('DEBUG') || !DEBUG) {
			if (isset($_COOKIE['XDEBUG_SESSION'])) {
				define('DEBUG', true);
			}
		}

		if (!defined('PHPUNIT_RUN')) {
			if (defined('DEBUG') and DEBUG) {
				OC\Log\ErrorHandler::register(true);
				set_exception_handler(array('OC_Template', 'printExceptionErrorPage'));
			} else {
				OC\Log\ErrorHandler::register();
			}
			OC\Log\ErrorHandler::setLogger(OC_Log::$object);
		}

		if (defined('DEBUG') && DEBUG && !self::$CLI) {
			self::$clockwork = new \Clockwork\Clockwork();
			self::$coreLogger = new \OC\CoreLogger();
			self::$coreLogger->startEvent('boot', 'Boot');
			self::$clockwork->addDataSource(new \Clockwork\DataSource\PhpDataSource());
			self::$clockwork->addDataSource(self::$coreLogger);
			$storage = new \Clockwork\Storage\FileStorage(\OC_Config::getValue('datadirectory') . '/clockwork');
			self::$clockwork->setStorage($storage);
			header('X-Clockwork-Id: ' . self::$clockwork->getRequest()->id);
			header('X-Clockwork-Version: ' . \Clockwork\Clockwork::VERSION);
			register_shutdown_function(function(){
				if (!\OC::getCoreLogger()->getSkip()) {
					\OC::$clockwork->resolveRequest();
					\OC::$clockwork->storeRequest();
				}
			});
		}

		// register the stream wrappers
		stream_wrapper_register('fakedir', 'OC\Files\Stream\Dir');
		stream_wrapper_register('static', 'OC\Files\Stream\StaticStream');
		stream_wrapper_register('close', 'OC\Files\Stream\Close');
		stream_wrapper_register('quota', 'OC\Files\Stream\Quota');
		stream_wrapper_register('oc', 'OC\Files\Stream\OC');

		// setup the basic server
		self::$server = new \OC\Server();

		self::initTemplateEngine();
		if (!self::$CLI) {
			self::initSession();
		} else {
			self::$session = new \OC\Session\Memory('');
		}
		self::checkConfig();
		self::checkInstalled();
		self::checkSSL();

		$errors = OC_Util::checkServer();
		if (count($errors) > 0) {
			if (self::$CLI) {
				foreach ($errors as $error) {
					echo $error['error'] . "\n";
					echo $error['hint'] . "\n\n";
				}
			} else {
				OC_Template::printGuestPage('', 'error', array('errors' => $errors));
			}
			exit;
		}

		//try to set the session lifetime
		$sessionLifeTime = self::getSessionLifeTime();
		@ini_set('gc_maxlifetime', (string)$sessionLifeTime);

		// User and Groups
		if (!OC_Config::getValue("installed", false)) {
			self::$session->set('user_id', '');
		}

		OC_User::useBackend(new OC_User_Database());
		OC_Group::useBackend(new OC_Group_Database());

		if (isset($_SERVER['PHP_AUTH_USER']) && self::$session->exists('loginname')
			&& $_SERVER['PHP_AUTH_USER'] !== self::$session->get('loginname')) {
			$sessionUser = self::$session->get('loginname');
			$serverUser = $_SERVER['PHP_AUTH_USER'];
			OC_Log::write('core',
				"Session loginname ($sessionUser) doesn't match SERVER[PHP_AUTH_USER] ($serverUser).",
				OC_Log::WARN);
			OC_User::logout();
		}

		// Load Apps
		// This includes plugins for users and filesystems as well
		global $RUNTIME_NOAPPS;
		global $RUNTIME_APPTYPES;
		if (!$RUNTIME_NOAPPS && !self::checkUpgrade(false)) {
			if ($RUNTIME_APPTYPES) {
				OC_App::loadApps($RUNTIME_APPTYPES);
			} else {
				OC_App::loadApps();
			}
		}

		//setup extra user backends
		OC_User::setupBackends();

		self::registerCacheHooks();
		self::registerFilesystemHooks();
		self::registerPreviewHooks();
		self::registerShareHooks();
		self::registerLogRotate();

		//make sure temporary files are cleaned up
		register_shutdown_function(array('OC_Helper', 'cleanTmp'));

		//parse the given parameters
		self::$REQUESTEDAPP = (isset($_GET['app']) && trim($_GET['app']) != '' && !is_null($_GET['app']) ? OC_App::cleanAppId(strip_tags($_GET['app'])) : OC_Config::getValue('defaultapp', 'files'));
		if (substr_count(self::$REQUESTEDAPP, '?') != 0) {
			$app = substr(self::$REQUESTEDAPP, 0, strpos(self::$REQUESTEDAPP, '?'));
			$param = substr($_GET['app'], strpos($_GET['app'], '?') + 1);
			parse_str($param, $get);
			$_GET = array_merge($_GET, $get);
			self::$REQUESTEDAPP = $app;
			$_GET['app'] = $app;
		}
		self::$REQUESTEDFILE = (isset($_GET['getfile']) ? $_GET['getfile'] : null);
		if (substr_count(self::$REQUESTEDFILE, '?') != 0) {
			$file = substr(self::$REQUESTEDFILE, 0, strpos(self::$REQUESTEDFILE, '?'));
			$param = substr(self::$REQUESTEDFILE, strpos(self::$REQUESTEDFILE, '?') + 1);
			parse_str($param, $get);
			$_GET = array_merge($_GET, $get);
			self::$REQUESTEDFILE = $file;
			$_GET['getfile'] = $file;
		}
		if (!is_null(self::$REQUESTEDFILE)) {
			$subdir = OC_App::getAppPath(OC::$REQUESTEDAPP) . '/' . self::$REQUESTEDFILE;
			$parent = OC_App::getAppPath(OC::$REQUESTEDAPP);
			if (!OC_Helper::issubdirectory($subdir, $parent)) {
				self::$REQUESTEDFILE = null;
				header('HTTP/1.0 404 Not Found');
				exit;
			}
		}

		if (OC_Config::getValue('installed', false) && !self::checkUpgrade(false)) {
			if (OC_Appconfig::getValue('core', 'backgroundjobs_mode', 'ajax') == 'ajax') {
				OC_Util::addScript('backgroundjobs');
			}
		}

		if (self::$coreLogger) {
			self::$coreLogger->endEvent('boot');
		}
	}

	/**
	 * register hooks for the cache
	 */
	public static function registerCacheHooks() {
		if (OC_Config::getValue('installed', false) && !self::needUpgrade()) { //don't try to do this before we are properly setup
			\OCP\BackgroundJob::registerJob('OC\Cache\FileGlobalGC');

			// NOTE: This will be replaced to use OCP
			$userSession = \OC_User::getUserSession();
			$userSession->listen('postLogin', '\OC\Cache\File', 'loginListener');
		}
	}

	/**
	 * register hooks for the cache
	 */
	public static function registerLogRotate() {
		if (OC_Config::getValue('installed', false) && OC_Config::getValue('log_rotate_size', false) && !self::needUpgrade()) {
			//don't try to do this before we are properly setup
			\OCP\BackgroundJob::registerJob('OC\Log\Rotate', OC_Config::getValue("datadirectory", OC::$SERVERROOT . '/data') . '/owncloud.log');
		}
	}

	/**
	 * register hooks for the filesystem
	 */
	public static function registerFilesystemHooks() {
		// Check for blacklisted files
		OC_Hook::connect('OC_Filesystem', 'write', 'OC_Filesystem', 'isBlacklisted');
		OC_Hook::connect('OC_Filesystem', 'rename', 'OC_Filesystem', 'isBlacklisted');
	}

	/**
	 * register hooks for previews
	 */
	public static function registerPreviewHooks() {
		OC_Hook::connect('OC_Filesystem', 'post_write', 'OC\Preview', 'post_write');
		OC_Hook::connect('OC_Filesystem', 'delete', 'OC\Preview', 'post_delete');
		OC_Hook::connect('\OCP\Versions', 'delete', 'OC\Preview', 'post_delete');
		OC_Hook::connect('\OCP\Trashbin', 'delete', 'OC\Preview', 'post_delete');
	}

	/**
	 * register hooks for sharing
	 */
	public static function registerShareHooks() {
		if (\OC_Config::getValue('installed')) {
			OC_Hook::connect('OC_User', 'post_deleteUser', 'OCP\Share', 'post_deleteUser');
			OC_Hook::connect('OC_User', 'post_addToGroup', 'OCP\Share', 'post_addToGroup');
			OC_Hook::connect('OC_User', 'post_removeFromGroup', 'OCP\Share', 'post_removeFromGroup');
			OC_Hook::connect('OC_User', 'post_deleteGroup', 'OCP\Share', 'post_deleteGroup');
		}
	}

	/**
	 * @brief Handle the request
	 */
	public static function handleRequest() {
		$logger = \OC::getCoreLogger();
		// load all the classpaths from the enabled apps so they are available
		// in the routing files of each app
		OC::loadAppClassPaths();

		// Check if ownCloud is installed or in maintenance (update) mode
		if (!OC_Config::getValue('installed', false)) {
			$controller = new OC\Core\Setup\Controller();
			$controller->run($_POST);
			exit();
		}

		$request = OC_Request::getPathInfo();
		if (substr($request, -3) !== '.js') { // we need these files during the upgrade
			self::checkMaintenanceMode();
			self::checkUpgrade();
		}

		// Test it the user is already authenticated using Apaches AuthType Basic... very usable in combination with LDAP
		OC::tryBasicAuthLogin();

		if (!self::$CLI and (!isset($_GET["logout"]) or ($_GET["logout"] !== 'true'))) {
			try {
				if (!OC_Config::getValue('maintenance', false)) {
					OC_App::loadApps();
				}
				self::checkSingleUserMode();
				OC::getRouter()->match(OC_Request::getRawPathInfo());
				return;
			} catch (Symfony\Component\Routing\Exception\ResourceNotFoundException $e) {
				//header('HTTP/1.0 404 Not Found');
			} catch (Symfony\Component\Routing\Exception\MethodNotAllowedException $e) {
				OC_Response::setStatus(405);
				return;
			}
		}

		$app = OC::$REQUESTEDAPP;
		$file = OC::$REQUESTEDFILE;
		$param = array('app' => $app, 'file' => $file);
<<<<<<< HEAD
		// Handle app css files
		if (substr($file, -3) == 'css') {
			if ($logger) {
				$logger->startEvent('loadCss', 'Load css ' . $file);
			}
			self::loadCSSFile($param);
			if ($logger) {
				$logger->endEvent('matchRoute');
			}
			return;
		}
=======
>>>>>>> 59df3ffd

		// Handle redirect URL for logged in users
		if (isset($_REQUEST['redirect_url']) && OC_User::isLoggedIn()) {
			$location = OC_Helper::makeURLAbsolute(urldecode($_REQUEST['redirect_url']));

			if ($logger) {
				$logger->startEvent('redirect', 'Redirect ' . $location);
			}
			// Deny the redirect if the URL contains a @
			// This prevents unvalidated redirects like ?redirect_url=:user@domain.com
			if (strpos($location, '@') === false) {
				header('Location: ' . $location);
				return;
			}
		}
		// Handle WebDAV
		if ($_SERVER['REQUEST_METHOD'] == 'PROPFIND') {
			// not allowed any more to prevent people
			// mounting this root directly.
			// Users need to mount remote.php/webdav instead.
			header('HTTP/1.1 405 Method Not Allowed');
			header('Status: 405 Method Not Allowed');
			return;
		}

		// Someone is logged in :
		if (OC_User::isLoggedIn()) {
			OC_App::loadApps();
			OC_User::setupBackends();
			if (isset($_GET["logout"]) and ($_GET["logout"])) {
				if (isset($_COOKIE['oc_token'])) {
					OC_Preferences::deleteKey(OC_User::getUser(), 'login_token', $_COOKIE['oc_token']);
				}
				if ($logger) {
					$logger->startEvent('logout', 'Logout');
				}
				OC_User::logout();
				header("Location: " . OC::$WEBROOT . '/');
			} else {
				if (is_null($file)) {
					$param['file'] = 'index.php';
				}
				$file_ext = substr($param['file'], -3);
				if ($logger) {
					$logger->startEvent('runAppScript', 'Run app script file ' . $param['file']);
				}
				if ($file_ext != 'php'
					|| !self::loadAppScriptFile($param)
				) {
					header('HTTP/1.0 404 Not Found');
				}
				if ($logger) {
					$logger->endEvent('runAppScript');
				}
			}
			return;
		}
		// Not handled and not logged in
		self::handleLogin();
	}

	public static function loadAppScriptFile($param) {
		OC_App::loadApps();
		$app = $param['app'];
		$file = $param['file'];
		$app_path = OC_App::getAppPath($app);
		if (OC_App::isEnabled($app) && $app_path !== false) {
			$file = $app_path . '/' . $file;
			unset($app, $app_path);
			if (file_exists($file)) {
				require_once $file;
				return true;
			}
		}
		header('HTTP/1.0 404 Not Found');
		return false;
	}

	protected static function handleLogin() {
		OC_App::loadApps(array('prelogin'));
		$error = array();

		// auth possible via apache module?
		if (OC::tryApacheAuth()) {
			$error[] = 'apacheauthfailed';
		} // remember was checked after last login
		elseif (OC::tryRememberLogin()) {
			$error[] = 'invalidcookie';
		} // logon via web form
		elseif (OC::tryFormLogin()) {
			$error[] = 'invalidpassword';
			if ( OC_Config::getValue('log_authfailip', false) ) {
				OC_Log::write('core', 'Login failed: user \''.$_POST["user"].'\' , wrong password, IP:'.$_SERVER['REMOTE_ADDR'],
				OC_Log::WARN);
			} else {
				OC_Log::write('core', 'Login failed: user \''.$_POST["user"].'\' , wrong password, IP:set log_authfailip=true in conf',
                                OC_Log::WARN);
			}
		}

		OC_Util::displayLoginPage(array_unique($error));
	}

	protected static function cleanupLoginTokens($user) {
		$cutoff = time() - OC_Config::getValue('remember_login_cookie_lifetime', 60 * 60 * 24 * 15);
		$tokens = OC_Preferences::getKeys($user, 'login_token');
		foreach ($tokens as $token) {
			$time = OC_Preferences::getValue($user, 'login_token', $token);
			if ($time < $cutoff) {
				OC_Preferences::deleteKey($user, 'login_token', $token);
			}
		}
	}

	protected static function tryApacheAuth() {
		$return = OC_User::handleApacheAuth();

		// if return is true we are logged in -> redirect to the default page
		if ($return === true) {
			$_REQUEST['redirect_url'] = \OC_Request::requestUri();
			OC_Util::redirectToDefaultPage();
			exit;
		}

		// in case $return is null apache based auth is not enabled
		return is_null($return) ? false : true;
	}

	protected static function tryRememberLogin() {
		if (!isset($_COOKIE["oc_remember_login"])
			|| !isset($_COOKIE["oc_token"])
			|| !isset($_COOKIE["oc_username"])
			|| !$_COOKIE["oc_remember_login"]
			|| !OC_Util::rememberLoginAllowed()
		) {
			return false;
		}
		OC_App::loadApps(array('authentication'));
		if (defined("DEBUG") && DEBUG) {
			OC_Log::write('core', 'Trying to login from cookie', OC_Log::DEBUG);
		}
		// confirm credentials in cookie
		if (isset($_COOKIE['oc_token']) && OC_User::userExists($_COOKIE['oc_username'])) {
			// delete outdated cookies
			self::cleanupLoginTokens($_COOKIE['oc_username']);
			// get stored tokens
			$tokens = OC_Preferences::getKeys($_COOKIE['oc_username'], 'login_token');
			// test cookies token against stored tokens
			if (in_array($_COOKIE['oc_token'], $tokens, true)) {
				// replace successfully used token with a new one
				OC_Preferences::deleteKey($_COOKIE['oc_username'], 'login_token', $_COOKIE['oc_token']);
				$token = OC_Util::generateRandomBytes(32);
				OC_Preferences::setValue($_COOKIE['oc_username'], 'login_token', $token, time());
				OC_User::setMagicInCookie($_COOKIE['oc_username'], $token);
				// login
				OC_User::setUserId($_COOKIE['oc_username']);
				OC_Util::redirectToDefaultPage();
				// doesn't return
			}
			// if you reach this point you have changed your password
			// or you are an attacker
			// we can not delete tokens here because users may reach
			// this point multiple times after a password change
			OC_Log::write('core', 'Authentication cookie rejected for user ' . $_COOKIE['oc_username'], OC_Log::WARN);
		}
		OC_User::unsetMagicInCookie();
		return true;
	}

	protected static function tryFormLogin() {
		if (!isset($_POST["user"]) || !isset($_POST['password'])) {
			return false;
		}

		OC_App::loadApps();

		//setup extra user backends
		OC_User::setupBackends();

		if (OC_User::login($_POST["user"], $_POST["password"])) {
			// setting up the time zone
			if (isset($_POST['timezone-offset'])) {
				self::$session->set('timezone', $_POST['timezone-offset']);
			}

			$userid = OC_User::getUser();
			self::cleanupLoginTokens($userid);
			if (!empty($_POST["remember_login"])) {
				if (defined("DEBUG") && DEBUG) {
					OC_Log::write('core', 'Setting remember login to cookie', OC_Log::DEBUG);
				}
				$token = OC_Util::generateRandomBytes(32);
				OC_Preferences::setValue($userid, 'login_token', $token, time());
				OC_User::setMagicInCookie($userid, $token);
			} else {
				OC_User::unsetMagicInCookie();
			}
			OC_Util::redirectToDefaultPage();
			exit();
		}
		return true;
	}

	protected static function tryBasicAuthLogin() {
		if (!isset($_SERVER["PHP_AUTH_USER"])
			|| !isset($_SERVER["PHP_AUTH_PW"])
		) {
			return false;
		}
		OC_App::loadApps(array('authentication'));
		if (OC_User::login($_SERVER["PHP_AUTH_USER"], $_SERVER["PHP_AUTH_PW"])) {
			//OC_Log::write('core',"Logged in with HTTP Authentication", OC_Log::DEBUG);
			OC_User::unsetMagicInCookie();
			$_SERVER['HTTP_REQUESTTOKEN'] = OC_Util::callRegister();
		}
		return true;
	}

}

// define runtime variables - unless this already has been done
if (!isset($RUNTIME_NOAPPS)) {
	$RUNTIME_NOAPPS = false;
}

if (!function_exists('get_temp_dir')) {
	function get_temp_dir() {
		if ($temp = ini_get('upload_tmp_dir')) return $temp;
		if ($temp = getenv('TMP')) return $temp;
		if ($temp = getenv('TEMP')) return $temp;
		if ($temp = getenv('TMPDIR')) return $temp;
		$temp = tempnam(__FILE__, '');
		if (file_exists($temp)) {
			unlink($temp);
			return dirname($temp);
		}
		if ($temp = sys_get_temp_dir()) return $temp;

		return null;
	}
}

OC::init();
<|MERGE_RESOLUTION|>--- conflicted
+++ resolved
@@ -770,20 +770,6 @@
 		$app = OC::$REQUESTEDAPP;
 		$file = OC::$REQUESTEDFILE;
 		$param = array('app' => $app, 'file' => $file);
-<<<<<<< HEAD
-		// Handle app css files
-		if (substr($file, -3) == 'css') {
-			if ($logger) {
-				$logger->startEvent('loadCss', 'Load css ' . $file);
-			}
-			self::loadCSSFile($param);
-			if ($logger) {
-				$logger->endEvent('matchRoute');
-			}
-			return;
-		}
-=======
->>>>>>> 59df3ffd
 
 		// Handle redirect URL for logged in users
 		if (isset($_REQUEST['redirect_url']) && OC_User::isLoggedIn()) {
