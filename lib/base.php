--- conflicted
+++ resolved
@@ -117,8 +117,6 @@
 			$_SERVER['PHP_AUTH_PW'] = strip_tags($password);
 		}
 
-<<<<<<< HEAD
-=======
 		//set http auth headers for apache+php-cgi work around if variable gets renamed by apache
 		if (isset($_SERVER['REDIRECT_HTTP_AUTHORIZATION']) && preg_match('/Basic\s+(.*)$/i', $_SERVER['REDIRECT_HTTP_AUTHORIZATION'], $matches))
 		{
@@ -127,7 +125,6 @@
 			$_SERVER['PHP_AUTH_PW'] = strip_tags($password);
 		}
 
->>>>>>> 039bbfde
 		// calculate the documentroot
 		OC::$DOCUMENTROOT=realpath($_SERVER['DOCUMENT_ROOT']);
 		OC::$SERVERROOT=str_replace("\\",'/',substr(__FILE__,0,-13));
