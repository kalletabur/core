--- conflicted
+++ resolved
@@ -178,18 +178,6 @@
 		return(\OC_Request::serverProtocol());
 	}
 
-
-	/**
-	 * @brief Returns the server protocol
-	 * @returns the server protocol
-	 *
-	 * Returns the server protocol. It respects reverse proxy servers and load balancers
-	 */
-	 public static function getServerProtocol() {
-		return(\OC_Helper::serverProtocol());
-	}
-
-
 	/**
 	 * @brief Creates path to an image
 	 * @param $app app
@@ -259,37 +247,7 @@
 		return(\OC_Hook::emit( $signalclass, $signalname, $params ));
 	}
 
-	/**
- 	 * Register an get/post call. This is important to prevent CSRF attacks
-	 * TODO: write example
-	 */
-	public static function callRegister(){
-		return(\OC_Util::callRegister());
-	}
-
-
-	/**
-	 * Check an ajax get/post call if the request token is valid. exit if not.
-	 * Todo: Write howto
-	 */
-	public static function callCheck(){
-		return(\OC_Util::callCheck());
-	}
-
-<<<<<<< HEAD
-	/**
-	 * @brief Used to sanitize HTML
-	 *
-	 * This function is used to sanitize HTML and should be applied on any string or array of strings before displaying it on a web page.
-	 *
-	 * @param string or array of strings
-	 * @return array with sanitized strings or a single sinitized string, depends on the input parameter.
-	 */
-	public static function sanitizeHTML( $value ){
-		return(\OC_Util::sanitizeHTML($value));
-	}
-}
-=======
+
 	/**
  	 * Register an get/post call. This is important to prevent CSRF attacks
 	 * TODO: write example
@@ -332,7 +290,6 @@
 	public static function mb_array_change_key_case($input, $case = MB_CASE_LOWER, $encoding = 'UTF-8'){
 		return(\OC_Helper::mb_array_change_key_case($input, $case, $encoding));
 	}
->>>>>>> 46d6fd15
 
 	/**
 	* @brief replaces a copy of string delimited by the start and (optionally) length parameters with the string given in replacement.
