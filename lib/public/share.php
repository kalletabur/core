--- conflicted
+++ resolved
@@ -104,17 +104,6 @@
 	// 	return null;
 	// }
 
-<<<<<<< HEAD
-	// public static function update() {
-	// 	$shareManager = self::getShareManager();
-	// 	if ($shareManager) {
-	// 		$updater = new \OC\Share\Updater($shareManager, new \OC\Log());
-	// 		$updater->updateAll();
-	// 	}
-	// }
-
-=======
->>>>>>> c1829d21
 	/**
 	 * Emit old hooks for backwards compatibility
 	 */
@@ -1440,14 +1429,11 @@
 				'fileSource' => $fileSource,
 				'token' => $token
 			));
-<<<<<<< HEAD
-=======
 
 			if ($run === false) {
 				throw new \Exception($error);
 			}
 
->>>>>>> c1829d21
 			if (isset($fileSource)) {
 				if ($parentFolder) {
 					if ($parentFolder === true) {
@@ -1534,14 +1520,11 @@
 				'fileSource' => $fileSource,
 				'token' => $token
 			));
-<<<<<<< HEAD
-=======
 
 			if ($run === false) {
 				throw new \Exception($error);
 			}
-
->>>>>>> c1829d21
+			
 			if (isset($fileSource)) {
 				if ($parentFolder) {
 					if ($parentFolder === true) {
