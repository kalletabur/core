--- conflicted
+++ resolved
@@ -117,28 +117,6 @@
 		return $keys;
 	}
 
-<<<<<<< HEAD
-	/**
-	 * @param string $app
-	 */
-	private static function getAppValues($app) {
-		if (!isset(self::$cache[$app])) {
-			self::$cache[$app] = array();
-		}
-		if (array_search($app, self::$appsLoaded) === false) {
-			$query = OC_DB::prepare('SELECT `configvalue`, `configkey` FROM `*PREFIX*appconfig`'
-				. ' WHERE `appid` = ?');
-			$result = $query->execute(array($app));
-			while ($row = $result->fetchRow()) {
-				self::$cache[$app][$row['configkey']] = $row['configvalue'];
-			}
-			self::$appsLoaded[] = $app;
-		}
-		return self::$cache[$app];
-	}
-
-=======
->>>>>>> df282d9e
 	/**
 	 * @brief Gets the config value
 	 * @param string $app app
@@ -174,10 +152,6 @@
 	 * @param string $app app
 	 * @param string $key key
 	 * @param string $value value
-<<<<<<< HEAD
-	 * @return boolean|null
-=======
->>>>>>> df282d9e
 	 *
 	 * Sets a value. If the key did not exist before it will be created.
 	 */
