/**
 * Copyright (c) 2011, Robin Appelman <icewind1991@gmail.com>
 *               2013, Morris Jobke <morris.jobke@gmail.com>
 * This file is licensed under the Affero General Public License version 3 or later.
 * See the COPYING-README file.
 */

/* global OC, t */

/**
 * The callback will be fired as soon as enter is pressed by the
 * user or 1 second after the last data entry
 *
 * @param callback
 */
jQuery.fn.keyUpDelayedOrEnter = function (callback) {
	var cb = callback;
	var that = this;
	this.keyup(_.debounce(function (event) {
		// enter is already handled in keypress
		if (event.keyCode === 13) {
			return;
		}
		if (that.val() !== '') {
			cb();
		}
	}, 1000));

	this.keypress(function (event) {
		if (event.keyCode === 13 && that.val() !== '') {
			event.preventDefault();
			cb();
		}
	});
};


/**
 * Post the email address change to the server.
 */
function changeEmailAddress () {
	var emailInfo = $('#email');
	if (emailInfo.val() === emailInfo.defaultValue) {
		return;
	}
	emailInfo.defaultValue = emailInfo.val();
	OC.msg.startSaving('#lostpassword .msg');
	var post = $("#lostpassword").serialize();
	$.post('ajax/lostpassword.php', post, function (data) {
		OC.msg.finishedSaving('#lostpassword .msg', data);
	});
}

/**
 * Post the display name change to the server.
 */
function changeDisplayName () {
	if ($('#displayName').val() !== '') {
		OC.msg.startSaving('#displaynameform .msg');
		// Serialize the data
		var post = $("#displaynameform").serialize();
		// Ajax foo
		$.post('ajax/changedisplayname.php', post, function (data) {
			if (data.status === "success") {
				$('#oldDisplayName').val($('#displayName').val());
				// update displayName on the top right expand button
				$('#expandDisplayName').text($('#displayName').val());
				updateAvatar();
			}
			else {
				$('#newdisplayname').val(data.data.displayName);
			}
			OC.msg.finishedSaving('#displaynameform .msg', data);
		});
	}
}

function updateAvatar (hidedefault) {
	var $headerdiv = $('#header .avatardiv');
	var $displaydiv = $('#displayavatar .avatardiv');

	if (hidedefault) {
		$headerdiv.hide();
		$('#header .avatardiv').removeClass('avatardiv-shown');
	} else {
		$headerdiv.css({'background-color': ''});
		$headerdiv.avatar(OC.currentUser, 32, true);
		$('#header .avatardiv').addClass('avatardiv-shown');
	}
	$displaydiv.css({'background-color': ''});
	$displaydiv.avatar(OC.currentUser, 128, true);

	$('#removeavatar').show();
}

function showAvatarCropper () {
	var $cropper = $('#cropper');
	$cropper.prepend("<img>");
	var $cropperImage = $('#cropper img');

	$cropperImage.attr('src',
		OC.generateUrl('/avatar/tmp') + '?requesttoken=' + oc_requesttoken + '#' + Math.floor(Math.random() * 1000));

	// Looks weird, but on('load', ...) doesn't work in IE8
	$cropperImage.ready(function () {
		$('#displayavatar').hide();
		$cropper.show();

		$cropperImage.Jcrop({
			onChange: saveCoords,
			onSelect: saveCoords,
			aspectRatio: 1,
			boxHeight: 500,
			boxWidth: 500,
			setSelect: [0, 0, 300, 300]
		});
	});
}

function sendCropData () {
	cleanCropper();

	var cropperData = $('#cropper').data();
	var data = {
		x: cropperData.x,
		y: cropperData.y,
		w: cropperData.w,
		h: cropperData.h
	};
	$.post(OC.generateUrl('/avatar/cropped'), {crop: data}, avatarResponseHandler);
}

function saveCoords (c) {
	$('#cropper').data(c);
}

function cleanCropper () {
	var $cropper = $('#cropper');
	$('#displayavatar').show();
	$cropper.hide();
	$('.jcrop-holder').remove();
	$('#cropper img').removeData('Jcrop').removeAttr('style').removeAttr('src');
	$('#cropper img').remove();
}

function avatarResponseHandler (data) {
	var $warning = $('#avatar .warning');
	$warning.hide();
	if (data.status === "success") {
		updateAvatar();
	} else if (data.data === "notsquare") {
		showAvatarCropper();
	} else {
		$warning.show();
		$warning.text(data.data.message);
	}
}

$(document).ready(function () {
	$("#passwordbutton").click(function () {
		if ($('#pass1').val() !== '' && $('#pass2').val() !== '') {
			// Serialize the data
<<<<<<< HEAD
			var post = $( "#passwordform" ).serialize();
=======
			var post = $("#passwordform").serialize();
			$('#passwordchanged').hide();
			$('#passworderror').hide();
>>>>>>> 06fd51d2
			// Ajax foo
			$.post(OC.generateUrl('/settings/personal/changepassword'), post, function (data) {
				if (data.status === "success") {
					$('#pass1').val('');
					$('#pass2').val('');
<<<<<<< HEAD
					// Hide a possible errormsg and show successmsg
					$('#passwordchanged').removeClass("hidden");
					$('#passwordchanged').addClass("inlineblock");
					$('#passworderror').removeClass("inlineblock");
					$('#passworderror').addClass("hidden");
				} else{
=======
					$('#passwordchanged').show();
				} else {
>>>>>>> 06fd51d2
					if (typeof(data.data) !== "undefined") {
						$('#passworderror').html(data.data.message);
					} else {
						$('#passworderror').html(t('Unable to change password'));
					}
					// Hide a possible successmsg and show errormsg
					$('#passwordchanged').removeClass("inlineblock");
					$('#passwordchanged').addClass("hidden");
					$('#passworderror').removeClass("hidden");
					$('#passworderror').addClass("inlineblock");
				}
			});
			return false;
		} else {
			// Hide a possible successmsg and show errormsg
			$('#passwordchanged').removeClass("inlineblock");
			$('#passwordchanged').addClass("hidden");
			$('#passworderror').removeClass("hidden");
			$('#passworderror').addClass("inlineblock");
			return false;
		}

	});

	$('#displayName').keyUpDelayedOrEnter(changeDisplayName);
	$('#email').keyUpDelayedOrEnter(changeEmailAddress);

	$("#languageinput").change(function () {
		// Serialize the data
		var post = $("#languageinput").serialize();
		// Ajax foo
		$.post('ajax/setlanguage.php', post, function (data) {
			if (data.status === "success") {
				location.reload();
			}
			else {
				$('#passworderror').html(data.data.message);
			}
		});
		return false;
	});

	$('button:button[name="submitDecryptAll"]').click(function () {
		var privateKeyPassword = $('#decryptAll input:password[id="privateKeyPassword"]').val();
		$('#decryptAll button:button[name="submitDecryptAll"]').prop("disabled", true);
		$('#decryptAll input:password[name="privateKeyPassword"]').prop("disabled", true);
		OC.Encryption.decryptAll(privateKeyPassword);
	});


	$('button:button[name="submitRestoreKeys"]').click(function () {
		$('#restoreBackupKeys button:button[name="submitDeleteKeys"]').prop("disabled", true);
		$('#restoreBackupKeys button:button[name="submitRestoreKeys"]').prop("disabled", true);
		OC.Encryption.restoreKeys();
	});

	$('button:button[name="submitDeleteKeys"]').click(function () {
		$('#restoreBackupKeys button:button[name="submitDeleteKeys"]').prop("disabled", true);
		$('#restoreBackupKeys button:button[name="submitRestoreKeys"]').prop("disabled", true);
		OC.Encryption.deleteKeys();
	});

	$('#decryptAll input:password[name="privateKeyPassword"]').keyup(function (event) {
		var privateKeyPassword = $('#decryptAll input:password[id="privateKeyPassword"]').val();
		if (privateKeyPassword !== '') {
			$('#decryptAll button:button[name="submitDecryptAll"]').prop("disabled", false);
			if (event.which === 13) {
				$('#decryptAll button:button[name="submitDecryptAll"]').prop("disabled", true);
				$('#decryptAll input:password[name="privateKeyPassword"]').prop("disabled", true);
				OC.Encryption.decryptAll(privateKeyPassword);
			}
		} else {
			$('#decryptAll button:button[name="submitDecryptAll"]').prop("disabled", true);
		}
	});

	var uploadparms = {
		done: function (e, data) {
			avatarResponseHandler(data.result);
		}
	};

	$('#uploadavatarbutton').click(function () {
		$('#uploadavatar').click();
	});

	$('#uploadavatar').fileupload(uploadparms);

	$('#selectavatar').click(function () {
		OC.dialogs.filepicker(
			t('settings', "Select a profile picture"),
			function (path) {
				$.post(OC.generateUrl('/avatar/'), {path: path}, avatarResponseHandler);
			},
			false,
			["image/png", "image/jpeg"]
		);
	});

	$('#removeavatar').click(function () {
		$.ajax({
			type: 'DELETE',
			url: OC.generateUrl('/avatar/'),
			success: function () {
				updateAvatar(true);
				$('#removeavatar').hide();
			}
		});
	});

	$('#abortcropperbutton').click(function () {
		cleanCropper();
	});

	$('#sendcropperbutton').click(function () {
		sendCropData();
	});

	$('#pass2').strengthify({
		zxcvbn: OC.linkTo('3rdparty', 'zxcvbn/js/zxcvbn.js'),
		titles: [
			t('core', 'Very weak password'),
			t('core', 'Weak password'),
			t('core', 'So-so password'),
			t('core', 'Good password'),
			t('core', 'Strong password')
		]
	});

	// does the user have a custom avatar? if he does hide #removeavatar
	// needs to be this complicated because we can't check yet if an avatar has been loaded, because it's async
	var url = OC.generateUrl(
		'/avatar/{user}/{size}',
		{user: OC.currentUser, size: 1}
	) + '?requesttoken=' + oc_requesttoken;
	$.get(url, function (result) {
		if (typeof(result) === 'object') {
			$('#removeavatar').hide();
		}
	});

	$('#sslCertificate').on('click', 'td.remove > img', function () {
		var row = $(this).parent().parent();
		$.post(OC.generateUrl('settings/ajax/removeRootCertificate'), {
			cert: row.data('name')
		});
		row.remove();
		return true;
	});

	$('#sslCertificate tr > td').tipsy({fade: true, gravity: 'n', live: true});

	$('#rootcert_import').fileupload({
		done: function (e, data) {
			var issueDate = new Date(data.result.validFrom * 1000);
			var expireDate = new Date(data.result.validTill * 1000);
			var now = new Date();
			var isExpired = !(issueDate <= now && now <= expireDate);

			var row = $('<tr/>');
			row.addClass(isExpired? 'expired': 'valid');
			row.append($('<td/>').attr('title', data.result.organization).text(data.result.commonName));
			row.append($('<td/>').attr('title', t('core,', 'Valid until {date}', {date: data.result.validFromString}))
				.text(data.result.validTillString));
			row.append($('<td/>').attr('title', data.result.issuerOrganization).text(data.result.issuer));
			row.append($('<td/>').addClass('remove').append(
				$('<img/>').attr({
					alt: t('core', 'Delete'),
					title: t('core', 'Delete'),
					src: OC.imagePath('core', 'actions/delete.svg')
				}).addClass('action')
			));

			$('#sslCertificate tbody').append(row);
		}
	});

	$('#rootcert_import_button').click(function () {
		$('#rootcert_import').click();
	});
});

OC.Encryption = {
	decryptAll: function (password) {
		var message = t('settings', 'Decrypting files... Please wait, this can take some time.');
		OC.Encryption.msg.start('#decryptAll .msg', message);
		$.post('ajax/decryptall.php', {password: password}, function (data) {
			if (data.status === "error") {
				OC.Encryption.msg.finished('#decryptAll .msg', data);
				$('#decryptAll input:password[name="privateKeyPassword"]').prop("disabled", false);
			} else {
				OC.Encryption.msg.finished('#decryptAll .msg', data);
			}
			$('#restoreBackupKeys').removeClass('hidden');
		});
	},

	deleteKeys: function () {
		var message = t('settings', 'Delete encryption keys permanently.');
		OC.Encryption.msg.start('#restoreBackupKeys .msg', message);
		$.post('ajax/deletekeys.php', null, function (data) {
			if (data.status === "error") {
				OC.Encryption.msg.finished('#restoreBackupKeys .msg', data);
				$('#restoreBackupKeys button:button[name="submitDeleteKeys"]').prop("disabled", false);
				$('#restoreBackupKeys button:button[name="submitRestoreKeys"]').prop("disabled", false);
			} else {
				OC.Encryption.msg.finished('#restoreBackupKeys .msg', data);
			}
		});
	},

	restoreKeys: function () {
		var message = t('settings', 'Restore encryption keys.');
		OC.Encryption.msg.start('#restoreBackupKeys .msg', message);
		$.post('ajax/restorekeys.php', {}, function (data) {
			if (data.status === "error") {
				OC.Encryption.msg.finished('#restoreBackupKeys .msg', data);
				$('#restoreBackupKeys button:button[name="submitDeleteKeys"]').prop("disabled", false);
				$('#restoreBackupKeys button:button[name="submitRestoreKeys"]').prop("disabled", false);
			} else {
				OC.Encryption.msg.finished('#restoreBackupKeys .msg', data);
			}
		});
	}
};

OC.Encryption.msg = {
	start: function (selector, msg) {
		var spinner = '<img src="' + OC.imagePath('core', 'loading-small.gif') + '">';
		$(selector)
			.html(msg + ' ' + spinner)
			.removeClass('success')
			.removeClass('error')
			.stop(true, true)
			.show();
	},
	finished: function (selector, data) {
		if (data.status === "success") {
			$(selector).html(data.data.message)
				.addClass('success')
				.stop(true, true)
				.delay(3000);
		} else {
			$(selector).html(data.data.message).addClass('error');
		}
	}
};<|MERGE_RESOLUTION|>--- conflicted
+++ resolved
@@ -160,29 +160,18 @@
 	$("#passwordbutton").click(function () {
 		if ($('#pass1').val() !== '' && $('#pass2').val() !== '') {
 			// Serialize the data
-<<<<<<< HEAD
-			var post = $( "#passwordform" ).serialize();
-=======
 			var post = $("#passwordform").serialize();
-			$('#passwordchanged').hide();
-			$('#passworderror').hide();
->>>>>>> 06fd51d2
 			// Ajax foo
 			$.post(OC.generateUrl('/settings/personal/changepassword'), post, function (data) {
 				if (data.status === "success") {
 					$('#pass1').val('');
 					$('#pass2').val('');
-<<<<<<< HEAD
 					// Hide a possible errormsg and show successmsg
 					$('#passwordchanged').removeClass("hidden");
 					$('#passwordchanged').addClass("inlineblock");
 					$('#passworderror').removeClass("inlineblock");
 					$('#passworderror').addClass("hidden");
-				} else{
-=======
-					$('#passwordchanged').show();
 				} else {
->>>>>>> 06fd51d2
 					if (typeof(data.data) !== "undefined") {
 						$('#passworderror').html(data.data.message);
 					} else {
