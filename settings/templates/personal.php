--- conflicted
+++ resolved
@@ -4,13 +4,7 @@
  * See the COPYING-README file.
  */?>
 
-<<<<<<< HEAD
-<?php $defaults = new OC_Defaults(); // initialize themable default strings and urls ?>
-
 <div class="clientsbox center">
-=======
-<div class="clientsbox">
->>>>>>> ff86b6f1
 	<h2><?php p($l->t('Get the apps to sync your files'));?></h2>
 	<a href="<?php p($_['clients']['desktop']); ?>" target="_blank">
 		<img src="<?php print_unescaped(OCP\Util::imagePath('core', 'desktopapp.png')); ?>" />
