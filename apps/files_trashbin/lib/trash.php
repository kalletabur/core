<?php
/**
 * ownCloud - trash bin
 *
 * @author Bjoern Schiessle
 * @copyright 2013 Bjoern Schiessle schiessle@owncloud.com
 *
 * This library is free software; you can redistribute it and/or
 * modify it under the terms of the GNU AFFERO GENERAL PUBLIC LICENSE
 * License as published by the Free Software Foundation; either
 * version 3 of the License, or any later version.
 *
 * This library is distributed in the hope that it will be useful,
 * but WITHOUT ANY WARRANTY; without even the implied warranty of
 * MERCHANTABILITY or FITNESS FOR A PARTICULAR PURPOSE.  See the
 * GNU AFFERO GENERAL PUBLIC LICENSE for more details.
 *
 * You should have received a copy of the GNU Affero General Public
 * License along with this library.  If not, see <http://www.gnu.org/licenses/>.
 *
 */

namespace OCA\Files_Trashbin;

class Trashbin {
	// how long do we keep files in the trash bin if no other value is defined in the config file (unit: days)

	const DEFAULT_RETENTION_OBLIGATION = 180;

	// unit: percentage; 50% of available disk space/quota
	const DEFAULTMAXSIZE = 50;

	public static function getUidAndFilename($filename) {
		$uid = \OC\Files\Filesystem::getOwner($filename);
		\OC\Files\Filesystem::initMountPoints($uid);
		if ($uid != \OCP\User::getUser()) {
			$info = \OC\Files\Filesystem::getFileInfo($filename);
			$ownerView = new \OC\Files\View('/' . $uid . '/files');
			$filename = $ownerView->getPath($info['fileid']);
		}
		return array($uid, $filename);
	}

	/**
	 * move file to the trash bin
	 *
	 * @param $file_path path to the deleted file/directory relative to the files root directory
	 */
	public static function move2trash($file_path) {
		$user = \OCP\User::getUser();
		$view = new \OC\Files\View('/' . $user);
		if (!$view->is_dir('files_trashbin')) {
			$view->mkdir('files_trashbin');
		}
		if (!$view->is_dir('files_trashbin/files')) {
			$view->mkdir('files_trashbin/files');
		}
		if (!$view->is_dir('files_trashbin/versions')) {
			$view->mkdir('files_trashbin/versions');
		}
		if (!$view->is_dir('files_trashbin/keyfiles')) {
			$view->mkdir('files_trashbin/keyfiles');
<<<<<<< HEAD
			$view->mkdir('files_trashbin/share-keys');
=======
>>>>>>> 6156d718
		}
		if (!$view->is_dir('files_trashbin/share-keys')) {
			$view->mkdir('files_trashbin/share-keys');
		}
		$path_parts = pathinfo($file_path);

		$filename = $path_parts['basename'];
		$location = $path_parts['dirname'];
		$timestamp = time();
		$mime = $view->getMimeType('files' . $file_path);

		if ($view->is_dir('files' . $file_path)) {
			$type = 'dir';
		} else {
			$type = 'file';
		}

		$trashbinSize = self::getTrashbinSize($user);
		if ($trashbinSize === false || $trashbinSize < 0) {
			$trashbinSize = self::calculateSize(new \OC\Files\View('/' . $user . '/files_trashbin'));
		}

		// disable proxy to prevent recursive calls
		$proxyStatus = \OC_FileProxy::$enabled;
		\OC_FileProxy::$enabled = false;
		$sizeOfAddedFiles = self::copy_recursive($file_path, 'files_trashbin/files/' . $filename . '.d' . $timestamp, $view);
		\OC_FileProxy::$enabled = $proxyStatus;

		if ($view->file_exists('files_trashbin/files/' . $filename . '.d' . $timestamp)) {
			$trashbinSize += $sizeOfAddedFiles;
			$query = \OC_DB::prepare("INSERT INTO `*PREFIX*files_trash` (`id`,`timestamp`,`location`,`type`,`mime`,`user`) VALUES (?,?,?,?,?,?)");
			$result = $query->execute(array($filename, $timestamp, $location, $type, $mime, $user));
			if (!$result) { // if file couldn't be added to the database than also don't store it in the trash bin.
				$view->deleteAll('files_trashbin/files/' . $filename . '.d' . $timestamp);
				\OC_Log::write('files_trashbin', 'trash bin database couldn\'t be updated', \OC_log::ERROR);
				return;
			}
			\OCP\Util::emitHook('\OCA\Files_Trashbin\Trashbin', 'post_moveToTrash', array('filePath' => \OC\Files\Filesystem::normalizePath($file_path),
				'trashPath' => \OC\Files\Filesystem::normalizePath($filename . '.d' . $timestamp)));

			$trashbinSize += self::retainVersions($view, $file_path, $filename, $timestamp);
			$trashbinSize += self::retainEncryptionKeys($view, $file_path, $filename, $timestamp);
		} else {
			\OC_Log::write('files_trashbin', 'Couldn\'t move ' . $file_path . ' to the trash bin', \OC_log::ERROR);
		}

		$trashbinSize -= self::expire($trashbinSize);

		self::setTrashbinSize($user, $trashbinSize);
	}

	/**
	 * Move file versions to trash so that they can be restored later
	 *
	 * @param \OC\Files\View $view
	 * @param $file_path path to original file
	 * @param $filename of deleted file
	 * @param $timestamp when the file was deleted
	 *
	 * @return size of stored versions
	 */
	private static function retainVersions($view, $file_path, $filename, $timestamp) {
		$size = 0;
		if (\OCP\App::isEnabled('files_versions')) {

			// disable proxy to prevent recursive calls
			$proxyStatus = \OC_FileProxy::$enabled;
			\OC_FileProxy::$enabled = false;

			$user = \OCP\User::getUser();
			$rootView = new \OC\Files\View('/');

			list($owner, $ownerPath) = self::getUidAndFilename($file_path);

			if ($rootView->is_dir($owner . '/files_versions/' . $ownerPath)) {
				$size += self::calculateSize(new \OC\Files\View('/' . $owner . '/files_versions/' . $ownerPath));
				$rootView->rename($owner . '/files_versions/' . $ownerPath, $user . '/files_trashbin/versions/' . $filename . '.d' . $timestamp);
			} else if ($versions = \OCA\Files_Versions\Storage::getVersions($owner, $ownerPath)) {
				foreach ($versions as $v) {
					$size += $rootView->filesize($owner . '/files_versions' . $v['path'] . '.v' . $v['version']);
					$rootView->rename($owner . '/files_versions' . $v['path'] . '.v' . $v['version'], $user . '/files_trashbin/versions/' . $filename . '.v' . $v['version'] . '.d' . $timestamp);
				}
			}

			// enable proxy
			\OC_FileProxy::$enabled = $proxyStatus;
		}

		return $size;
	}

	/**
	 * Move encryption keys to trash so that they can be restored later
	 *
	 * @param \OC\Files\View $view
	 * @param $file_path path to original file
	 * @param $filename of deleted file
	 * @param $timestamp when the file was deleted
	 *
	 * @return size of encryption keys
	 */
	private static function retainEncryptionKeys($view, $file_path, $filename, $timestamp) {
		$size = 0;

		if (\OCP\App::isEnabled('files_encryption')) {

			$user = \OCP\User::getUser();
			$rootView = new \OC\Files\View('/');

			list($owner, $ownerPath) = self::getUidAndFilename($file_path);


			// disable proxy to prevent recursive calls
			$proxyStatus = \OC_FileProxy::$enabled;
			\OC_FileProxy::$enabled = false;

			// retain key files
			$keyfile = \OC\Files\Filesystem::normalizePath($owner . '/files_encryption/keyfiles/' . $ownerPath);

			if ($rootView->is_dir($keyfile) || $rootView->file_exists($keyfile . '.key')) {
				// move keyfiles
				if ($rootView->is_dir($keyfile)) {
					$size += self::calculateSize(new \OC\Files\View($keyfile));
					$rootView->rename($keyfile, $user . '/files_trashbin/keyfiles/' . $filename . '.d' . $timestamp);
				} else {
					$size += $rootView->filesize($keyfile . '.key');
					$rootView->rename($keyfile . '.key', $user . '/files_trashbin/keyfiles/' . $filename . '.key.d' . $timestamp);
				}
			}

			// retain share keys
			$sharekeys = \OC\Files\Filesystem::normalizePath($owner . '/files_encryption/share-keys/' . $ownerPath);

			if ($rootView->is_dir($sharekeys)) {
				$size += self::calculateSize(new \OC\Files\View($sharekeys));
				$rootView->rename($sharekeys, $user . '/files_trashbin/share-keys/' . $filename . '.d' . $timestamp);
			} else {
				// get local path to share-keys
				$localShareKeysPath = $rootView->getLocalFile($sharekeys);
				$escapedLocalShareKeysPath = preg_replace('/(\*|\?|\[)/', '[$1]', $localShareKeysPath);

				// handle share-keys
				$matches = glob($escapedLocalShareKeysPath . '*.shareKey');
				foreach ($matches as $src) {
					// get source file parts
					$pathinfo = pathinfo($src);

					// we only want to keep the owners key so we can access the private key
					$ownerShareKey = $filename . '.' . $user . '.shareKey';

					// if we found the share-key for the owner, we need to move it to files_trashbin
					if ($pathinfo['basename'] == $ownerShareKey) {

						// calculate size
						$size += $rootView->filesize($sharekeys . '.' . $user . '.shareKey');

						// move file
						$rootView->rename($sharekeys . '.' . $user . '.shareKey', $user . '/files_trashbin/share-keys/' . $ownerShareKey . '.d' . $timestamp);
					} else {

						// calculate size
						$size += filesize($src);

						// don't keep other share-keys
						unlink($src);
					}
				}
			}

			// enable proxy
			\OC_FileProxy::$enabled = $proxyStatus;
		}
		return $size;
	}

	/**
	 * restore files from trash bin
	 * @param $file path to the deleted file
	 * @param $filename name of the file
	 * @param $timestamp time when the file was deleted
	 *
	 * @return bool
	 */
	public static function restore($file, $filename, $timestamp) {

		$user = \OCP\User::getUser();
		$view = new \OC\Files\View('/' . $user);

		$trashbinSize = self::getTrashbinSize($user);
		if ($trashbinSize === false || $trashbinSize < 0) {
			$trashbinSize = self::calculateSize(new \OC\Files\View('/' . $user . '/files_trashbin'));
		}
		if ($timestamp) {
			$query = \OC_DB::prepare('SELECT `location`,`type` FROM `*PREFIX*files_trash`'
					. ' WHERE `user`=? AND `id`=? AND `timestamp`=?');
			$result = $query->execute(array($user, $filename, $timestamp))->fetchAll();
			if (count($result) != 1) {
				\OC_Log::write('files_trashbin', 'trash bin database inconsistent!', \OC_Log::ERROR);
				return false;
			}

			// if location no longer exists, restore file in the root directory
			$location = $result[0]['location'];
			if ($result[0]['location'] != '/' &&
				(!$view->is_dir('files' . $result[0]['location']) ||
				!$view->isUpdatable('files' . $result[0]['location']))) {
				$location = '';
			}
		} else {
			$path_parts = pathinfo($file);
			$result[] = array(
				'location' => $path_parts['dirname'],
				'type' => $view->is_dir('/files_trashbin/files/' . $file) ? 'dir' : 'files',
			);
			$location = '';
		}

		$source = \OC\Files\Filesystem::normalizePath('files_trashbin/files/' . $file);
		$target = \OC\Files\Filesystem::normalizePath('files/' . $location . '/' . $filename);

		// we need a  extension in case a file/dir with the same name already exists
		$ext = self::getUniqueExtension($location, $filename, $view);
		$mtime = $view->filemtime($source);

		// disable proxy to prevent recursive calls
		$proxyStatus = \OC_FileProxy::$enabled;
		\OC_FileProxy::$enabled = false;

		// restore file
		$restoreResult = $view->rename($source, $target . $ext);

		// handle the restore result
		if ($restoreResult) {
			$fakeRoot = $view->getRoot();
			$view->chroot('/' . $user . '/files');
			$view->touch('/' . $location . '/' . $filename . $ext, $mtime);
			$view->chroot($fakeRoot);
			\OCP\Util::emitHook('\OCA\Files_Trashbin\Trashbin', 'post_restore', array('filePath' => \OC\Files\Filesystem::normalizePath('/' . $location . '/' . $filename . $ext),
				'trashPath' => \OC\Files\Filesystem::normalizePath($file)));
			if ($view->is_dir($target . $ext)) {
				$trashbinSize -= self::calculateSize(new \OC\Files\View('/' . $user . '/' . $target . $ext));
			} else {
				$trashbinSize -= $view->filesize($target . $ext);
			}

			$trashbinSize -= self::restoreVersions($view, $file, $filename, $ext, $location, $timestamp);
			$trashbinSize -= self::restoreEncryptionKeys($view, $file, $filename, $ext, $location, $timestamp);

			if ($timestamp) {
				$query = \OC_DB::prepare('DELETE FROM `*PREFIX*files_trash` WHERE `user`=? AND `id`=? AND `timestamp`=?');
				$query->execute(array($user, $filename, $timestamp));
			}

			self::setTrashbinSize($user, $trashbinSize);

			// enable proxy
			\OC_FileProxy::$enabled = $proxyStatus;

			return true;
		}

		// enable proxy
		\OC_FileProxy::$enabled = $proxyStatus;

		return false;
	}

	/**
	 * @brief restore versions from trash bin
	 *
	 * @param \OC\Files\View $view file view
	 * @param $file complete path to file
	 * @param $filename name of file
	 * @param $ext file extension in case a file with the same $filename already exists
	 * @param $location location if file
	 * @param $timestamp deleteion time
	 *
	 * @return size of restored versions
	 */
	private static function restoreVersions($view, $file, $filename, $ext, $location, $timestamp) {
		$size = 0;
		if (\OCP\App::isEnabled('files_versions')) {
			// disable proxy to prevent recursive calls
			$proxyStatus = \OC_FileProxy::$enabled;
			\OC_FileProxy::$enabled = false;

			$user = \OCP\User::getUser();
			$rootView = new \OC\Files\View('/');

			$target = \OC\Files\Filesystem::normalizePath('/' . $location . '/' . $filename . $ext);

			list($owner, $ownerPath) = self::getUidAndFilename($target);

			if ($timestamp) {
				$versionedFile = $filename;
			} else {
				$versionedFile = $file;
			}

			if ($view->is_dir('/files_trashbin/versions/' . $file)) {
				$size += self::calculateSize(new \OC\Files\View('/' . $user . '/' . 'files_trashbin/versions/' . $file));
				$rootView->rename(\OC\Files\Filesystem::normalizePath($user . '/files_trashbin/versions/' . $file), \OC\Files\Filesystem::normalizePath($owner . '/files_versions/' . $ownerPath));
			} else if ($versions = self::getVersionsFromTrash($versionedFile, $timestamp)) {
				foreach ($versions as $v) {
					if ($timestamp) {
						$size += $view->filesize('files_trashbin/versions/' . $versionedFile . '.v' . $v . '.d' . $timestamp);
						$rootView->rename($user . '/files_trashbin/versions/' . $versionedFile . '.v' . $v . '.d' . $timestamp, $owner . '/files_versions/' . $ownerPath . '.v' . $v);
					} else {
						$size += $view->filesize('files_trashbin/versions/' . $versionedFile . '.v' . $v);
						$rootView->rename($user . '/files_trashbin/versions/' . $versionedFile . '.v' . $v, $owner . '/files_versions/' . $ownerPath . '.v' . $v);
					}
				}
			}

			// enable proxy
			\OC_FileProxy::$enabled = $proxyStatus;
		}
		return $size;
	}

	/**
	 * @brief restore encryption keys from trash bin
	 *
	 * @param \OC\Files\View $view
	 * @param $file complete path to file
	 * @param $filename name of file
	 * @param $ext file extension in case a file with the same $filename already exists
	 * @param $location location of file
	 * @param $timestamp deleteion time
	 *
	 * @return size of restored encrypted file
	 */
	private static function restoreEncryptionKeys($view, $file, $filename, $ext, $location, $timestamp) {
		// Take care of encryption keys TODO! Get '.key' in file between file name and delete date (also for permanent delete!)
		$size = 0;
		if (\OCP\App::isEnabled('files_encryption')) {
			$user = \OCP\User::getUser();
			$rootView = new \OC\Files\View('/');

			$target = \OC\Files\Filesystem::normalizePath('/' . $location . '/' . $filename . $ext);

			list($owner, $ownerPath) = self::getUidAndFilename($target);

			$path_parts = pathinfo($file);
			$source_location = $path_parts['dirname'];

			if ($view->is_dir('/files_trashbin/keyfiles/' . $file)) {
				if ($source_location != '.') {
					$keyfile = \OC\Files\Filesystem::normalizePath($user . '/files_trashbin/keyfiles/' . $source_location . '/' . $filename);
					$sharekey = \OC\Files\Filesystem::normalizePath($user . '/files_trashbin/share-keys/' . $source_location . '/' . $filename);
				} else {
					$keyfile = \OC\Files\Filesystem::normalizePath($user . '/files_trashbin/keyfiles/' . $filename);
					$sharekey = \OC\Files\Filesystem::normalizePath($user . '/files_trashbin/share-keys/' . $filename);
				}
			} else {
				$keyfile = \OC\Files\Filesystem::normalizePath($user . '/files_trashbin/keyfiles/' . $source_location . '/' . $filename . '.key');
			}

			if ($timestamp) {
				$keyfile .= '.d' . $timestamp;
			}

			// disable proxy to prevent recursive calls
			$proxyStatus = \OC_FileProxy::$enabled;
			\OC_FileProxy::$enabled = false;

			if ($rootView->file_exists($keyfile)) {
				// handle directory
				if ($rootView->is_dir($keyfile)) {

					// handle keyfiles
					$size += self::calculateSize(new \OC\Files\View($keyfile));
					$rootView->rename($keyfile, $owner . '/files_encryption/keyfiles/' . $ownerPath);

					// handle share-keys
					if ($timestamp) {
						$sharekey .= '.d' . $timestamp;
					}
					$size += self::calculateSize(new \OC\Files\View($sharekey));
					$rootView->rename($sharekey, $owner . '/files_encryption/share-keys/' . $ownerPath);
				} else {
					// handle keyfiles
					$size += $rootView->filesize($keyfile);
					$rootView->rename($keyfile, $owner . '/files_encryption/keyfiles/' . $ownerPath . '.key');

					// handle share-keys
					$ownerShareKey = \OC\Files\Filesystem::normalizePath($user . '/files_trashbin/share-keys/' . $source_location . '/' . $filename . '.' . $user . '.shareKey');
					if ($timestamp) {
						$ownerShareKey .= '.d' . $timestamp;
					}

					$size += $rootView->filesize($ownerShareKey);

					// move only owners key
					$rootView->rename($ownerShareKey, $owner . '/files_encryption/share-keys/' . $ownerPath . '.' . $user . '.shareKey');

					// try to re-share if file is shared
					$filesystemView = new \OC_FilesystemView('/');
					$session = new \OCA\Encryption\Session($filesystemView);
					$util = new \OCA\Encryption\Util($filesystemView, $user);

					// fix the file size
					$absolutePath = \OC\Files\Filesystem::normalizePath('/' . $owner . '/files/' . $ownerPath);
					$util->fixFileSize($absolutePath);

					// get current sharing state
					$sharingEnabled = \OCP\Share::isEnabled();

					// get the final filename
					$target = \OC\Files\Filesystem::normalizePath($location . '/' . $filename);

					// get users sharing this file
					$usersSharing = $util->getSharingUsersArray($sharingEnabled, $target . $ext, $user);

					// Attempt to set shareKey
					$util->setSharedFileKeyfiles($session, $usersSharing, $target . $ext);
				}
			}

			// enable proxy
			\OC_FileProxy::$enabled = $proxyStatus;
		}
		return $size;
	}

	/**
	 * @brief delete file from trash bin permanently
	 *
	 * @param $filename path to the file
	 * @param $timestamp of deletion time
	 *
	 * @return size of deleted files
	 */
	public static function delete($filename, $timestamp = null) {
		$user = \OCP\User::getUser();
		$view = new \OC\Files\View('/' . $user);
		$size = 0;

		$trashbinSize = self::getTrashbinSize($user);
		if ($trashbinSize === false || $trashbinSize < 0) {
			$trashbinSize = self::calculateSize(new \OC\Files\View('/' . $user . '/files_trashbin'));
		}

		if ($timestamp) {
			$query = \OC_DB::prepare('DELETE FROM `*PREFIX*files_trash` WHERE `user`=? AND `id`=? AND `timestamp`=?');
			$query->execute(array($user, $filename, $timestamp));
			$file = $filename . '.d' . $timestamp;
		} else {
			$file = $filename;
		}

		$size += self::deleteVersions($view, $file, $filename, $timestamp);
		$size += self::deleteEncryptionKeys($view, $file, $filename, $timestamp);

		if ($view->is_dir('/files_trashbin/files/' . $file)) {
			$size += self::calculateSize(new \OC\Files\View('/' . $user . '/files_trashbin/files/' . $file));
		} else {
			$size += $view->filesize('/files_trashbin/files/' . $file);
		}
		$view->unlink('/files_trashbin/files/' . $file);
		$trashbinSize -= $size;
		self::setTrashbinSize($user, $trashbinSize);

		return $size;
	}

	private static function deleteVersions($view, $file, $filename, $timestamp) {
		$size = 0;
		if (\OCP\App::isEnabled('files_versions')) {
			$user = \OCP\User::getUser();
			if ($view->is_dir('files_trashbin/versions/' . $file)) {
				$size += self::calculateSize(new \OC\Files\view('/' . $user . '/files_trashbin/versions/' . $file));
				$view->unlink('files_trashbin/versions/' . $file);
			} else if ($versions = self::getVersionsFromTrash($filename, $timestamp)) {
				foreach ($versions as $v) {
					if ($timestamp) {
						$size += $view->filesize('/files_trashbin/versions/' . $filename . '.v' . $v . '.d' . $timestamp);
						$view->unlink('/files_trashbin/versions/' . $filename . '.v' . $v . '.d' . $timestamp);
					} else {
						$size += $view->filesize('/files_trashbin/versions/' . $filename . '.v' . $v);
						$view->unlink('/files_trashbin/versions/' . $filename . '.v' . $v);
					}
				}
			}
		}
		return $size;
	}

	private static function deleteEncryptionKeys($view, $file, $filename, $timestamp) {
		$size = 0;
		if (\OCP\App::isEnabled('files_encryption')) {
			$user = \OCP\User::getUser();

			if ($view->is_dir('/files_trashbin/files/' . $file)) {
				$keyfile = \OC\Files\Filesystem::normalizePath('files_trashbin/keyfiles/' . $filename);
				$sharekeys = \OC\Files\Filesystem::normalizePath('files_trashbin/share-keys/' . $filename);
			} else {
				$keyfile = \OC\Files\Filesystem::normalizePath('files_trashbin/keyfiles/' . $filename . '.key');
				$sharekeys = \OC\Files\Filesystem::normalizePath('files_trashbin/share-keys/' . $filename . '.' . $user . '.shareKey');
			}
			if ($timestamp) {
				$keyfile .= '.d' . $timestamp;
				$sharekeys .= '.d' . $timestamp;
			}
			if ($view->file_exists($keyfile)) {
				if ($view->is_dir($keyfile)) {
					$size += self::calculateSize(new \OC\Files\View('/' . $user . '/' . $keyfile));
					$size += self::calculateSize(new \OC\Files\View('/' . $user . '/' . $sharekeys));
				} else {
					$size += $view->filesize($keyfile);
					$size += $view->filesize($sharekeys);
				}
				$view->unlink($keyfile);
				$view->unlink($sharekeys);
			}
		}
		return $size;
	}

	/**
	 * check to see whether a file exists in trashbin
	 * @param $filename path to the file
	 * @param $timestamp of deletion time
	 * @return true if file exists, otherwise false
	 */
	public static function file_exists($filename, $timestamp = null) {
		$user = \OCP\User::getUser();
		$view = new \OC\Files\View('/' . $user);

		if ($timestamp) {
			$filename = $filename . '.d' . $timestamp;
		} else {
			$filename = $filename;
		}

		$target = \OC\Files\Filesystem::normalizePath('files_trashbin/files/' . $filename);
		return $view->file_exists($target);
	}

	/**
	 * @brief deletes used space for trash bin in db if user was deleted
	 *
	 * @param type $uid id of deleted user
	 * @return result of db delete operation
	 */
	public static function deleteUser($uid) {
		$query = \OC_DB::prepare('DELETE FROM `*PREFIX*files_trash` WHERE `user`=?');
		$result = $query->execute(array($uid));
		if ($result) {
			$query = \OC_DB::prepare('DELETE FROM `*PREFIX*files_trashsize` WHERE `user`=?');
			return $query->execute(array($uid));
		}
		return false;
	}

	/**
	 * calculate remaining free space for trash bin
	 *
	 * @param $trashbinSize current size of the trash bin
	 * @return available free space for trash bin
	 */
	private static function calculateFreeSpace($trashbinSize) {
		$softQuota = true;
		$user = \OCP\User::getUser();
		$quota = \OC_Preferences::getValue($user, 'files', 'quota');
		$view = new \OC\Files\View('/' . $user);
		if ($quota === null || $quota === 'default') {
			$quota = \OC_Appconfig::getValue('files', 'default_quota');
		}
		if ($quota === null || $quota === 'none') {
			$quota = \OC\Files\Filesystem::free_space('/');
			$softQuota = false;
		} else {
			$quota = \OCP\Util::computerFileSize($quota);
		}

		// calculate available space for trash bin
		// subtract size of files and current trash bin size from quota
		if ($softQuota) {
			$rootInfo = $view->getFileInfo('/files/');
			$free = $quota - $rootInfo['size']; // remaining free space for user
			if ($free > 0) {
				$availableSpace = ($free * self::DEFAULTMAXSIZE / 100) - $trashbinSize; // how much space can be used for versions
			} else {
				$availableSpace = $free - $trashbinSize;
			}
		} else {
			$availableSpace = $quota;
		}

		return $availableSpace;
	}

	/**
	 * clean up the trash bin
	 * @param current size of the trash bin
	 */
	private static function expire($trashbinSize) {

		$user = \OCP\User::getUser();
		$view = new \OC\Files\View('/' . $user);
		$availableSpace = self::calculateFreeSpace($trashbinSize);
		$size = 0;

		$query = \OC_DB::prepare('SELECT `location`,`type`,`id`,`timestamp` FROM `*PREFIX*files_trash` WHERE `user`=?');
		$result = $query->execute(array($user))->fetchAll();

		$retention_obligation = \OC_Config::getValue('trashbin_retention_obligation', self::DEFAULT_RETENTION_OBLIGATION);

		$limit = time() - ($retention_obligation * 86400);

		foreach ($result as $r) {
			$timestamp = $r['timestamp'];
			$filename = $r['id'];
			if ($r['timestamp'] < $limit) {
				$size += self::delete($filename, $timestamp);
				\OC_Log::write('files_trashbin', 'remove "' . $filename . '" fom trash bin because it is older than ' . $retention_obligation, \OC_log::INFO);
			}
		}
		$availableSpace = $availableSpace + $size;
		// if size limit for trash bin reached, delete oldest files in trash bin
		if ($availableSpace < 0) {
			$query = \OC_DB::prepare('SELECT `location`,`type`,`id`,`timestamp` FROM `*PREFIX*files_trash`'
					. ' WHERE `user`=? ORDER BY `timestamp` ASC');
			$result = $query->execute(array($user))->fetchAll();
			$length = count($result);
			$i = 0;
			while ($i < $length && $availableSpace < 0) {
				$tmp = self::delete($result[$i]['id'], $result[$i]['timestamp']);
				\OC_Log::write('files_trashbin', 'remove "' . $result[$i]['id'] . '" (' . $tmp . 'B) to meet the limit of trash bin size (50% of available quota)', \OC_log::INFO);
				$availableSpace += $tmp;
				$size += $tmp;
				$i++;
			}
		}

		return $size;
	}

	/**
	 * recursive copy to copy a whole directory
	 *
	 * @param $source source path, relative to the users files directory
	 * @param $destination destination path relative to the users root directoy
	 * @param $view file view for the users root directory
	 */
	private static function copy_recursive($source, $destination, $view) {
		$size = 0;
		if ($view->is_dir('files' . $source)) {
			$view->mkdir($destination);
			$view->touch($destination, $view->filemtime('files' . $source));
			foreach (\OC_Files::getDirectoryContent($source) as $i) {
				$pathDir = $source . '/' . $i['name'];
				if ($view->is_dir('files' . $pathDir)) {
					$size += self::copy_recursive($pathDir, $destination . '/' . $i['name'], $view);
				} else {
					$size += $view->filesize('files' . $pathDir);
					$view->copy('files' . $pathDir, $destination . '/' . $i['name']);
					$view->touch($destination . '/' . $i['name'], $view->filemtime('files' . $pathDir));
				}
			}
		} else {
			$size += $view->filesize('files' . $source);
			$view->copy('files' . $source, $destination);
			$view->touch($destination, $view->filemtime('files' . $source));
		}
		return $size;
	}

	/**
	 * find all versions which belong to the file we want to restore
	 * @param $filename name of the file which should be restored
	 * @param $timestamp timestamp when the file was deleted
	 */
	private static function getVersionsFromTrash($filename, $timestamp) {
		$view = new \OC\Files\View('/' . \OCP\User::getUser() . '/files_trashbin/versions');
		$versionsName = $view->getLocalFile($filename) . '.v';
		$escapedVersionsName = preg_replace('/(\*|\?|\[)/', '[$1]', $versionsName);
		$versions = array();
		if ($timestamp) {
			// fetch for old versions
			$matches = glob($escapedVersionsName . '*.d' . $timestamp);
			$offset = -strlen($timestamp) - 2;
		} else {
			$matches = glob($escapedVersionsName . '*');
		}

		foreach ($matches as $ma) {
			if ($timestamp) {
				$parts = explode('.v', substr($ma, 0, $offset));
				$versions[] = ( end($parts) );
			} else {
				$parts = explode('.v', $ma);
				$versions[] = ( end($parts) );
			}
		}
		return $versions;
	}

	/**
	 * find unique extension for restored file if a file with the same name already exists
	 * @param $location where the file should be restored
	 * @param $filename name of the file
	 * @param $view filesystem view relative to users root directory
	 * @return string with unique extension
	 */
	private static function getUniqueExtension($location, $filename, $view) {
		$ext = '';
		if ($view->file_exists('files' . $location . '/' . $filename)) {
			$tmpext = '.restored';
			$ext = $tmpext;
			$i = 1;
			while ($view->file_exists('files' . $location . '/' . $filename . $ext)) {
				$ext = $tmpext . $i;
				$i++;
			}
		}
		return $ext;
	}

	/**
	 * @brief get the size from a given root folder
	 * @param $view file view on the root folder
	 * @return size of the folder
	 */
	private static function calculateSize($view) {
		$root = \OCP\Config::getSystemValue('datadirectory') . $view->getAbsolutePath('');
		if (!file_exists($root)) {
			return 0;
		}
		$iterator = new \RecursiveIteratorIterator(new \RecursiveDirectoryIterator($root), \RecursiveIteratorIterator::CHILD_FIRST);
		$size = 0;

		foreach ($iterator as $path) {
			$relpath = substr($path, strlen($root) - 1);
			if (!$view->is_dir($relpath)) {
				$size += $view->filesize($relpath);
			}
		}
		return $size;
	}

	/**
	 * get current size of trash bin from a given user
	 *
	 * @param $user user who owns the trash bin
	 * @return mixed trash bin size or false if no trash bin size is stored
	 */
	private static function getTrashbinSize($user) {
		$query = \OC_DB::prepare('SELECT `size` FROM `*PREFIX*files_trashsize` WHERE `user`=?');
		$result = $query->execute(array($user))->fetchAll();

		if ($result) {
			return $result[0]['size'];
		}
		return false;
	}

	/**
	 * write to the database how much space is in use for the trash bin
	 *
	 * @param $user owner of the trash bin
	 * @param $size size of the trash bin
	 */
	private static function setTrashbinSize($user, $size) {
		if (self::getTrashbinSize($user) === false) {
			$query = \OC_DB::prepare('INSERT INTO `*PREFIX*files_trashsize` (`size`, `user`) VALUES (?, ?)');
		} else {
			$query = \OC_DB::prepare('UPDATE `*PREFIX*files_trashsize` SET `size`=? WHERE `user`=?');
		}
		$query->execute(array($size, $user));
	}

	/**
	 * register hooks
	 */
	public static function registerHooks() {
		//Listen to delete file signal
		\OCP\Util::connectHook('OC_Filesystem', 'delete', "OCA\Files_Trashbin\Hooks", "remove_hook");
		//Listen to delete user signal
		\OCP\Util::connectHook('OC_User', 'pre_deleteUser', "OCA\Files_Trashbin\Hooks", "deleteUser_hook");
	}

}<|MERGE_RESOLUTION|>--- conflicted
+++ resolved
@@ -60,10 +60,6 @@
 		}
 		if (!$view->is_dir('files_trashbin/keyfiles')) {
 			$view->mkdir('files_trashbin/keyfiles');
-<<<<<<< HEAD
-			$view->mkdir('files_trashbin/share-keys');
-=======
->>>>>>> 6156d718
 		}
 		if (!$view->is_dir('files_trashbin/share-keys')) {
 			$view->mkdir('files_trashbin/share-keys');
