--- conflicted
+++ resolved
@@ -38,16 +38,74 @@
 	* @return array
 	*/
 	public static function getBackends() {
-		return array(
-			'OC_Filestorage_Local' => array('backend' => 'Local', 'configuration' => array('datadir' => 'Location')),
-			'OC_Filestorage_AmazonS3' => array('backend' => 'Amazon S3', 'configuration' => array('key' => 'Key', 'secret' => '*Secret', 'bucket' => 'Bucket')),
-			'OC_Filestorage_Dropbox' => array('backend' => 'Dropbox', 'configuration' => array('configured' => '#configured','app_key' => 'App key', 'app_secret' => 'App secret', 'token' => '#token', 'token_secret' => '#token_secret'), 'custom' => 'dropbox'),
-			'OC_Filestorage_FTP' => array('backend' => 'FTP', 'configuration' => array('host' => 'URL', 'user' => 'Username', 'password' => '*Password', 'root' => '&Root', 'secure' => '!Secure ftps://')),
-			'OC_Filestorage_Google' => array('backend' => 'Google Drive', 'configuration' => array('configured' => '#configured', 'token' => '#token', 'token_secret' => '#token secret'), 'custom' => 'google'),
-			'OC_Filestorage_SWIFT' => array('backend' => 'OpenStack Swift', 'configuration' => array('host' => 'URL', 'user' => 'Username', 'token' => '*Token', 'root' => '&Root', 'secure' => '!Secure ftps://')),
-			'OC_Filestorage_SMB' => array('backend' => 'SMB', 'configuration' => array('host' => 'URL', 'user' => 'Username', 'password' => '*Password', 'share' => 'Share', 'root' => '&Root')),
-			'OC_Filestorage_DAV' => array('backend' => 'WebDAV', 'configuration' => array('host' => 'URL', 'user' => 'Username', 'password' => '*Password', 'root' => '&Root', 'secure' => '!Secure https://'))
-		);
+		
+		$backends['OC_Filestorage_Local']=array(
+				'backend' => 'Local',
+				'configuration' => array(
+					'datadir' => 'Location'));
+
+		$backends['OC_Filestorage_AmazonS3']=array(
+			'backend' => 'Amazon S3',
+			'configuration' => array(
+				'key' => 'Key',
+				'secret' => '*Secret',
+				'bucket' => 'Bucket'));
+
+		$backends['OC_Filestorage_Dropbox']=array(
+			'backend' => 'Dropbox',
+			'configuration' => array(
+				'configured' => '#configured',
+				'app_key' => 'App key',
+				'app_secret' => 'App secret',
+				'token' => '#token',
+				'token_secret' => '#token_secret'),
+				'custom' => 'dropbox');
+
+		if(OC_Mount_Config::checkphpftp()) $backends['OC_Filestorage_FTP']=array(
+			'backend' => 'FTP',
+			'configuration' => array(
+				'host' => 'URL',
+				'user' => 'Username',
+				'password' => '*Password',
+				'root' => '&Root',
+				'secure' => '!Secure ftps://'));
+
+		$backends['OC_Filestorage_Google']=array(
+			'backend' => 'Google Drive',
+			'configuration' => array(
+				'configured' => '#configured',
+				'token' => '#token',
+				'token_secret' => '#token secret'),
+				'custom' => 'google');
+		
+		$backends['OC_Filestorage_SWIFT']=array(
+			'backend' => 'OpenStack Swift',
+			'configuration' => array(
+				'host' => 'URL',
+				'user' => 'Username',
+				'token' => '*Token',
+				'root' => '&Root',
+				'secure' => '!Secure ftps://'));
+							
+		if(OC_Mount_Config::checksmbclient()) $backends['OC_Filestorage_SMB']=array(
+			'backend' => 'SMB / CIFS',
+			'configuration' => array(
+				'host' => 'URL',
+				'user' => 'Username',
+				'password' => '*Password',
+				'share' => 'Share',
+				'root' => '&Root'));
+				
+		$backends['OC_Filestorage_DAV']=array(
+			'backend' => 'ownCloud / WebDAV',
+			'configuration' => array(
+				'host' => 'URL',
+				'user' => 'Username',
+				'password' => '*Password',
+				'root' => '&Root',
+				'secure' => '!Secure https://'));	
+
+		return($backends);
 	}
 
 	/**
@@ -66,9 +124,14 @@
 					$mountPoint = substr($mountPoint, 13);
 					// Merge the mount point into the current mount points
 					if (isset($system[$mountPoint]) && $system[$mountPoint]['configuration'] == $mount['options']) {
-						$system[$mountPoint]['applicable']['groups'] = array_merge($system[$mountPoint]['applicable']['groups'], array($group));
+						$system[$mountPoint]['applicable']['groups']
+							= array_merge($system[$mountPoint]['applicable']['groups'], array($group));
 					} else {
-						$system[$mountPoint] = array('class' => $mount['class'], 'backend' => $backends[$mount['class']]['backend'], 'configuration' => $mount['options'], 'applicable' => array('groups' => array($group), 'users' => array()));
+						$system[$mountPoint] = array(
+							'class' => $mount['class'],
+							'backend' => $backends[$mount['class']]['backend'],
+							'configuration' => $mount['options'],
+							'applicable' => array('groups' => array($group), 'users' => array()));
 					}
 				}
 			}
@@ -80,9 +143,13 @@
 					$mountPoint = substr($mountPoint, 13);
 					// Merge the mount point into the current mount points
 					if (isset($system[$mountPoint]) && $system[$mountPoint]['configuration'] == $mount['options']) {
-						$system[$mountPoint]['applicable']['users'] = array_merge($system[$mountPoint]['applicable']['users'], array($user));
+						$system[$mountPoint]['applicable']['users']
+							= array_merge($system[$mountPoint]['applicable']['users'], array($user));
 					} else {
-						$system[$mountPoint] = array('class' => $mount['class'], 'backend' => $backends[$mount['class']]['backend'], 'configuration' => $mount['options'], 'applicable' => array('groups' => array(), 'users' => array($user)));
+						$system[$mountPoint] = array('class' => $mount['class'],
+							'backend' => $backends[$mount['class']]['backend'],
+							'configuration' => $mount['options'],
+							'applicable' => array('groups' => array(), 'users' => array($user)));
 					}
 				}
 			}
@@ -103,7 +170,9 @@
 		if (isset($mountPoints[self::MOUNT_TYPE_USER][$uid])) {
 			foreach ($mountPoints[self::MOUNT_TYPE_USER][$uid] as $mountPoint => $mount) {
 				// Remove '/uid/files/' from mount point
-				$personal[substr($mountPoint, strlen($uid) + 8)] = array('class' => $mount['class'], 'backend' => $backends[$mount['class']]['backend'], 'configuration' => $mount['options']);
+				$personal[substr($mountPoint, strlen($uid) + 8)] = array('class' => $mount['class'],
+																'backend' => $backends[$mount['class']]['backend'],
+																'configuration' => $mount['options']);
 			}
 		}
 		return $personal;
@@ -135,7 +204,12 @@
 	* @param bool Personal or system mount point i.e. is this being called from the personal or admin page
 	* @return bool
 	*/
-	public static function addMountPoint($mountPoint, $class, $classOptions, $mountType, $applicable, $isPersonal = false) {
+	public static function addMountPoint($mountPoint,
+										 $class,
+										 $classOptions,
+										 $mountType,
+										 $applicable,
+										 $isPersonal = false) {
 		if ($isPersonal) {
 			// Verify that the mount point applies for the current user
 			// Prevent non-admin users from mounting local storage
@@ -176,7 +250,8 @@
 		// Merge the new mount point into the current mount points
 		if (isset($mountPoints[$mountType])) {
 			if (isset($mountPoints[$mountType][$applicable])) {
-				$mountPoints[$mountType][$applicable] = array_merge($mountPoints[$mountType][$applicable], $mount[$applicable]);
+				$mountPoints[$mountType][$applicable]
+					= array_merge($mountPoints[$mountType][$applicable], $mount[$applicable]);
 			} else {
 				$mountPoints[$mountType] = array_merge($mountPoints[$mountType], $mount);
 			}
@@ -256,11 +331,7 @@
 			foreach ($data[self::MOUNT_TYPE_GROUP] as $group => $mounts) {
 				$content .= "\t\t'".$group."' => array (\n";
 				foreach ($mounts as $mountPoint => $mount) {
-<<<<<<< HEAD
-					$content .= "\t\t\t'".$mountPoint."' => ".str_replace("\n", '', var_export($mount, true)).",\n";
-=======
 					$content .= "\t\t\t'".$mountPoint."' => ".str_replace("\n", '', var_export($mount, true)).", \n";
->>>>>>> d1c0f2a7
 
 				}
 				$content .= "\t\t),\n";
@@ -290,18 +361,18 @@
 		$view = \OCP\Files::getStorage('files_external');
 		$path=\OCP\Config::getSystemValue('datadirectory').$view->getAbsolutePath("").'uploads/';
 		\OCP\Util::writeLog('files_external', 'checking path '.$path, \OCP\Util::INFO);
-		if(!is_dir($path)) {
+		if ( ! is_dir($path)) {
 			//path might not exist (e.g. non-standard OC_User::getHome() value)
 			//in this case create full path using 3rd (recursive=true) parameter.
 			mkdir($path, 0777, true);
 		}
 		$result = array();
 		$handle = opendir($path);
-		if (!$handle) {
+		if ( ! $handle) {
 			return array();
 		}
 		while (false !== ($file = readdir($handle))) {
-			if($file != '.' && $file != '..') $result[] = $file;
+			if ($file != '.' && $file != '..') $result[] = $file;
 		}
 		return $result;
 	}
@@ -331,4 +402,38 @@
 		return true;
 	}
 
+	/**
+	 * check if smbclient is installed 
+	 */
+	public static function checksmbclient() {
+		if(function_exists('shell_exec')) {
+			$output=shell_exec('which smbclient');
+			return (empty($output)?false:true);
+		}else{
+			return(false);
+		}
+	}
+
+	/**
+	 * check if php-ftp is installed 
+	 */
+	public static function checkphpftp() {
+		if(function_exists('ftp_login')) {
+			return(true);
+		}else{
+			return(false);
+		}
+	}
+
+	/**
+	 * check dependencies
+	 */
+	public static function checkDependencies() {
+		$l= new OC_L10N('files_external');
+		$txt='';
+		if(!OC_Mount_Config::checksmbclient()) $txt.=$l->t('<b>Warning:</b> "smbclient" is not installed. Mounting of CIFS/SMB shares is not possible. Please ask your system administrator to install it.').'<br />';
+		if(!OC_Mount_Config::checkphpftp()) $txt.=$l->t('<b>Warning:</b> The FTP support in PHP is not enabled or installed. Mounting of FTP shares is not possible. Please ask your system administrator to install it.').'<br />';
+
+		return($txt);
+	}
 }