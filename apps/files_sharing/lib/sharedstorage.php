--- conflicted
+++ resolved
@@ -395,23 +395,13 @@
 	}
 
 	public function free_space($path) {
-<<<<<<< HEAD
 		if ($path !== '') {
 			list($storage, $internalPath) = $this->fetcher->resolvePath($path);
 			if ($storage && $internalPath) {
 				return $storage->free_space($internalPath);
 			}
-=======
-		if ($path == '') {
-			return \OC\Files\SPACE_UNKNOWN;
-		}
-		$source = $this->getSourcePath($path);
-		if ($source) {
-			list($storage, $internalPath) = \OC\Files\Filesystem::resolvePath($source);
-			return $storage->free_space($internalPath);
->>>>>>> 5a09cf26
-		}
-		return \OC\Files\FREE_SPACE_UNKNOWN;
+		}
+		return \OC\Files\SPACE_UNKNOWN;
 	}
 
 	public function getLocalFile($path) {
