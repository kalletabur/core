<?php $TRANSLATIONS = array(
"There is no error, the file uploaded with success" => "Ühtegi viga pole, fail on üles laetud",
"The uploaded file exceeds the upload_max_filesize directive in php.ini" => "Üles laetud faili suurus ületab php.ini määratud upload_max_filesize suuruse",
"The uploaded file exceeds the MAX_FILE_SIZE directive that was specified in the HTML form" => "Üles laetud faili suurus ületab HTML vormis määratud upload_max_filesize suuruse",
"The uploaded file was only partially uploaded" => "Fail laeti üles ainult osaliselt",
"No file was uploaded" => "Ühtegi faili ei laetud üles",
"Missing a temporary folder" => "Ajutiste failide kaust puudub",
"Failed to write to disk" => "Kettale kirjutamine ebaõnnestus",
"Files" => "Failid",
<<<<<<< HEAD
"Size" => "Suurus",
"Modified" => "Muudetud",
=======
"Delete" => "Kustuta",
"generating ZIP-file, it may take some time." => "ZIP-faili loomine, see võib veidi aega võtta.",
"Unable to upload your file as it is a directory or has 0 bytes" => "Sinu faili üleslaadimine ebaõnnestus, kuna see on kaust või selle suurus on 0 baiti",
"Upload Error" => "Üleslaadimise viga",
"Pending" => "Ootel",
"Upload cancelled." => "Üleslaadimine tühistati.",
"Invalid name, '/' is not allowed." => "Vigane nimi, '/' pole lubatud.",
"Size" => "Suurus",
"Modified" => "Muudetud",
"folder" => "kaust",
"folders" => "kausta",
"file" => "fail",
"files" => "faili",
>>>>>>> 46d6fd15
"File handling" => "Failide käsitlemine",
"Maximum upload size" => "Maksimaalne üleslaadimise suurus",
"max. possible: " => "maks. võimalik: ",
"Needed for multi-file and folder downloads." => "Vajalik mitme faili ja kausta allalaadimiste jaoks.",
"Enable ZIP-download" => "Luba ZIP-ina allalaadimine",
"0 is unlimited" => "0 tähendab piiramatut",
"Maximum input size for ZIP files" => "Maksimaalne ZIP-faili sisestatava faili suurus",
"New" => "Uus",
"Text file" => "Tekstifail",
"Folder" => "Kaust",
"From url" => "URL-ilt",
"Upload" => "Lae üles",
"Cancel upload" => "Tühista üleslaadimine",
"Nothing in here. Upload something!" => "Siin pole midagi. Lae midagi üles!",
"Name" => "Nimi",
"Share" => "Jaga",
"Download" => "Lae alla",
<<<<<<< HEAD
"Delete" => "Kustuta",
=======
>>>>>>> 46d6fd15
"Upload too large" => "Üleslaadimine on liiga suur",
"The files you are trying to upload exceed the maximum size for file uploads on this server." => "Failid, mida sa proovid üles laadida, ületab serveri poolt üleslaetavatele failidele määratud maksimaalse suuruse.",
"Files are being scanned, please wait." => "Faile skannitakse, palun oota",
"Current scanning" => "Praegune skannimine"
);<|MERGE_RESOLUTION|>--- conflicted
+++ resolved
@@ -7,10 +7,6 @@
 "Missing a temporary folder" => "Ajutiste failide kaust puudub",
 "Failed to write to disk" => "Kettale kirjutamine ebaõnnestus",
 "Files" => "Failid",
-<<<<<<< HEAD
-"Size" => "Suurus",
-"Modified" => "Muudetud",
-=======
 "Delete" => "Kustuta",
 "generating ZIP-file, it may take some time." => "ZIP-faili loomine, see võib veidi aega võtta.",
 "Unable to upload your file as it is a directory or has 0 bytes" => "Sinu faili üleslaadimine ebaõnnestus, kuna see on kaust või selle suurus on 0 baiti",
@@ -24,7 +20,6 @@
 "folders" => "kausta",
 "file" => "fail",
 "files" => "faili",
->>>>>>> 46d6fd15
 "File handling" => "Failide käsitlemine",
 "Maximum upload size" => "Maksimaalne üleslaadimise suurus",
 "max. possible: " => "maks. võimalik: ",
@@ -42,10 +37,10 @@
 "Name" => "Nimi",
 "Share" => "Jaga",
 "Download" => "Lae alla",
-<<<<<<< HEAD
+"Size" => "Suurus",
+"Modified" => "Muudetud",
+"Delete all" => "Kustuta kõik",
 "Delete" => "Kustuta",
-=======
->>>>>>> 46d6fd15
 "Upload too large" => "Üleslaadimine on liiga suur",
 "The files you are trying to upload exceed the maximum size for file uploads on this server." => "Failid, mida sa proovid üles laadida, ületab serveri poolt üleslaetavatele failidele määratud maksimaalse suuruse.",
 "Files are being scanned, please wait." => "Faile skannitakse, palun oota",
