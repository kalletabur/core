--- conflicted
+++ resolved
@@ -7,10 +7,6 @@
 "Missing a temporary folder" => "Geçici bir klasör eksik",
 "Failed to write to disk" => "Diske yazılamadı",
 "Files" => "Dosyalar",
-<<<<<<< HEAD
-"Size" => "Boyut",
-"Modified" => "Değiştirilme",
-=======
 "Delete" => "Sil",
 "undo" => "geri al",
 "deleted" => "silindi",
@@ -26,7 +22,6 @@
 "folders" => "dizinler",
 "file" => "dosya",
 "files" => "dosyalar",
->>>>>>> 46d6fd15
 "File handling" => "Dosya taşıma",
 "Maximum upload size" => "Maksimum yükleme boyutu",
 "max. possible: " => "mümkün olan en fazla: ",
@@ -44,10 +39,7 @@
 "Name" => "Ad",
 "Share" => "Paylaş",
 "Download" => "İndir",
-<<<<<<< HEAD
-"Delete" => "Sil",
-=======
->>>>>>> 46d6fd15
+"Delete all" => "Hepsini sil",
 "Upload too large" => "Yüklemeniz çok büyük",
 "The files you are trying to upload exceed the maximum size for file uploads on this server." => "Yüklemeye çalıştığınız dosyalar bu sunucudaki maksimum yükleme boyutunu aşıyor.",
 "Files are being scanned, please wait." => "Dosyalar taranıyor, lütfen bekleyin.",
