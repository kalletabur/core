--- conflicted
+++ resolved
@@ -6,10 +6,7 @@
 "No file was uploaded" => "Ниједан фајл није послат",
 "Missing a temporary folder" => "Недостаје привремена фасцикла",
 "Files" => "Фајлови",
-<<<<<<< HEAD
-=======
 "Delete" => "Обриши",
->>>>>>> 46d6fd15
 "Size" => "Величина",
 "Modified" => "Задња измена",
 "Maximum upload size" => "Максимална величина пошиљке",
@@ -20,10 +17,6 @@
 "Nothing in here. Upload something!" => "Овде нема ничег. Пошаљите нешто!",
 "Name" => "Име",
 "Download" => "Преузми",
-<<<<<<< HEAD
-"Delete" => "Обриши",
-=======
->>>>>>> 46d6fd15
 "Upload too large" => "Пошиљка је превелика",
 "The files you are trying to upload exceed the maximum size for file uploads on this server." => "Фајлови које желите да пошаљете превазилазе ограничење максималне величине пошиљке на овом серверу."
 );