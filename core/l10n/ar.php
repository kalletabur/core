--- conflicted
+++ resolved
@@ -1,12 +1,8 @@
 <?php $TRANSLATIONS = array(
 "Settings" => "تعديلات",
-<<<<<<< HEAD
-"Password" => "كلمة السر",
-=======
 "Cancel" => "الغاء",
 "Password" => "كلمة السر",
 "Unshare" => "إلغاء مشاركة",
->>>>>>> d1c0f2a7
 "Use the following link to reset your password: {link}" => "استخدم هذه الوصلة لاسترجاع كلمة السر: {link}",
 "You will receive a link to reset your password via Email." => "سوف نرسل لك بريد يحتوي على وصلة لتجديد كلمة السر.",
 "Username" => "إسم المستخدم",
