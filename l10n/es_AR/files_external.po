--- conflicted
+++ resolved
@@ -9,15 +9,9 @@
 msgstr ""
 "Project-Id-Version: ownCloud\n"
 "Report-Msgid-Bugs-To: http://bugs.owncloud.org/\n"
-<<<<<<< HEAD
-"POT-Creation-Date: 2012-12-12 00:12+0100\n"
-"PO-Revision-Date: 2012-12-11 23:13+0000\n"
-"Last-Translator: I Robot <owncloud-bot@tmit.eu>\n"
-=======
 "POT-Creation-Date: 2012-12-13 00:17+0100\n"
 "PO-Revision-Date: 2012-12-11 23:47+0000\n"
 "Last-Translator: Agustin Ferrario <agustin.ferrario@hotmail.com.ar>\n"
->>>>>>> 166da88b
 "Language-Team: Spanish (Argentina) (http://www.transifex.com/projects/p/owncloud/language/es_AR/)\n"
 "MIME-Version: 1.0\n"
 "Content-Type: text/plain; charset=UTF-8\n"
@@ -53,22 +47,14 @@
 msgid ""
 "<b>Warning:</b> \"smbclient\" is not installed. Mounting of CIFS/SMB shares "
 "is not possible. Please ask your system administrator to install it."
-<<<<<<< HEAD
-msgstr ""
-=======
 msgstr "<b>Advertencia:</b> El cliente smb (smbclient) no se encuentra instalado. El montado de archivos o ficheros CIFS/SMB no es posible. Por favor pida al administrador de su sistema que lo instale."
->>>>>>> 166da88b
 
 #: lib/config.php:435
 msgid ""
 "<b>Warning:</b> The FTP support in PHP is not enabled or installed. Mounting"
 " of FTP shares is not possible. Please ask your system administrator to "
 "install it."
-<<<<<<< HEAD
-msgstr ""
-=======
 msgstr "<b>Advertencia:</b> El soporte de FTP en PHP no se encuentra instalado. El montado de archivos o ficheros FTP no es posible. Por favor pida al administrador de su sistema que lo instale."
->>>>>>> 166da88b
 
 #: templates/settings.php:3
 msgid "External Storage"
