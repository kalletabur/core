# SOME DESCRIPTIVE TITLE.
# Copyright (C) YEAR THE PACKAGE'S COPYRIGHT HOLDER
# This file is distributed under the same license as the PACKAGE package.
# 
# Translators:
#   <khanhnd@kenhgiaiphap.vn>, 2012.
#   <mattheu.9x@gmail.com>, 2012.
#   <mattheu_9x@yahoo.com>, 2012.
# Son Nguyen <sonnghit@gmail.com>, 2012.
# Sơn Nguyễn <sonnghit@gmail.com>, 2012.
msgid ""
msgstr ""
"Project-Id-Version: ownCloud\n"
"Report-Msgid-Bugs-To: http://bugs.owncloud.org/\n"
<<<<<<< HEAD
"POT-Creation-Date: 2012-11-21 00:01+0100\n"
"PO-Revision-Date: 2012-11-20 05:31+0000\n"
"Last-Translator: mattheu_9x <mattheu.9x@gmail.com>\n"
=======
"POT-Creation-Date: 2012-12-13 00:17+0100\n"
"PO-Revision-Date: 2012-12-12 23:17+0000\n"
"Last-Translator: I Robot <owncloud-bot@tmit.eu>\n"
>>>>>>> 166da88b
"Language-Team: Vietnamese (http://www.transifex.com/projects/p/owncloud/language/vi/)\n"
"MIME-Version: 1.0\n"
"Content-Type: text/plain; charset=UTF-8\n"
"Content-Transfer-Encoding: 8bit\n"
"Language: vi\n"
"Plural-Forms: nplurals=1; plural=0;\n"

#: ajax/share.php:84
#, php-format
msgid "User %s shared a file with you"
msgstr ""

#: ajax/share.php:86
#, php-format
msgid "User %s shared a folder with you"
msgstr ""

#: ajax/share.php:88
#, php-format
msgid ""
"User %s shared the file \"%s\" with you. It is available for download here: "
"%s"
msgstr ""

#: ajax/share.php:90
#, php-format
msgid ""
"User %s shared the folder \"%s\" with you. It is available for download "
"here: %s"
msgstr ""

#: ajax/vcategories/add.php:26 ajax/vcategories/edit.php:25
msgid "Category type not provided."
msgstr "Kiểu hạng mục không được cung cấp."

#: ajax/vcategories/add.php:30
msgid "No category to add?"
msgstr "Không có danh mục được thêm?"

#: ajax/vcategories/add.php:37
msgid "This category already exists: "
msgstr "Danh mục này đã được tạo :"

#: ajax/vcategories/addToFavorites.php:26 ajax/vcategories/delete.php:27
#: ajax/vcategories/favorites.php:24
#: ajax/vcategories/removeFromFavorites.php:26
msgid "Object type not provided."
msgstr "Loại đối tượng không được cung cấp."

#: ajax/vcategories/addToFavorites.php:30
#: ajax/vcategories/removeFromFavorites.php:30
#, php-format
msgid "%s ID not provided."
msgstr "%s ID không được cung cấp."

#: ajax/vcategories/addToFavorites.php:35
#, php-format
msgid "Error adding %s to favorites."
msgstr "Lỗi thêm %s vào mục yêu thích."

#: ajax/vcategories/delete.php:35 js/oc-vcategories.js:136
msgid "No categories selected for deletion."
msgstr "Không có thể loại nào được chọn để xóa."

#: ajax/vcategories/removeFromFavorites.php:35
#, php-format
msgid "Error removing %s from favorites."
msgstr "Lỗi xóa %s từ mục yêu thích."

#: js/js.js:259 templates/layout.user.php:60 templates/layout.user.php:61
msgid "Settings"
msgstr "Cài đặt"

#: js/js.js:704
msgid "seconds ago"
msgstr "vài giây trước"

#: js/js.js:705
msgid "1 minute ago"
msgstr "1 phút trước"

#: js/js.js:706
msgid "{minutes} minutes ago"
msgstr "{minutes} phút trước"

#: js/js.js:707
msgid "1 hour ago"
msgstr "1 giờ trước"

#: js/js.js:708
msgid "{hours} hours ago"
msgstr "{hours} giờ trước"

#: js/js.js:709
msgid "today"
msgstr "hôm nay"

#: js/js.js:710
msgid "yesterday"
msgstr "hôm qua"

#: js/js.js:711
msgid "{days} days ago"
msgstr "{days} ngày trước"

#: js/js.js:712
msgid "last month"
msgstr "tháng trước"

#: js/js.js:713
msgid "{months} months ago"
msgstr "{months} tháng trước"

#: js/js.js:714
msgid "months ago"
msgstr "tháng trước"

#: js/js.js:715
msgid "last year"
msgstr "năm trước"

#: js/js.js:716
msgid "years ago"
msgstr "năm trước"

#: js/oc-dialogs.js:126
msgid "Choose"
msgstr "Chọn"

#: js/oc-dialogs.js:146 js/oc-dialogs.js:166
msgid "Cancel"
msgstr "Hủy"

#: js/oc-dialogs.js:162
msgid "No"
msgstr "Không"

#: js/oc-dialogs.js:163
msgid "Yes"
msgstr "Có"

#: js/oc-dialogs.js:180
msgid "Ok"
msgstr "Đồng ý"

#: js/oc-vcategories.js:5 js/oc-vcategories.js:85 js/oc-vcategories.js:102
#: js/oc-vcategories.js:117 js/oc-vcategories.js:132 js/oc-vcategories.js:162
msgid "The object type is not specified."
msgstr "Loại đối tượng không được chỉ định."

#: js/oc-vcategories.js:95 js/oc-vcategories.js:125 js/oc-vcategories.js:136
<<<<<<< HEAD
#: js/oc-vcategories.js:195 js/share.js:135 js/share.js:142 js/share.js:527
#: js/share.js:539
=======
#: js/oc-vcategories.js:195 js/share.js:135 js/share.js:142 js/share.js:541
#: js/share.js:553
>>>>>>> 166da88b
msgid "Error"
msgstr "Lỗi"

#: js/oc-vcategories.js:179
msgid "The app name is not specified."
msgstr "Tên ứng dụng không được chỉ định."

#: js/oc-vcategories.js:194
msgid "The required file {file} is not installed!"
msgstr "Tập tin cần thiết {file} không được cài đặt!"

#: js/share.js:124 js/share.js:581
msgid "Error while sharing"
msgstr "Lỗi trong quá trình chia sẻ"

#: js/share.js:135
msgid "Error while unsharing"
msgstr "Lỗi trong quá trình gỡ chia sẻ"

#: js/share.js:142
msgid "Error while changing permissions"
msgstr "Lỗi trong quá trình phân quyền"

#: js/share.js:151
msgid "Shared with you and the group {group} by {owner}"
msgstr "Đã được chia sẽ với bạn và nhóm {group} bởi {owner}"

#: js/share.js:153
msgid "Shared with you by {owner}"
msgstr "Đã được chia sẽ bởi {owner}"

#: js/share.js:158
msgid "Share with"
msgstr "Chia sẻ với"

#: js/share.js:163
msgid "Share with link"
msgstr "Chia sẻ với liên kết"

#: js/share.js:164
msgid "Password protect"
msgstr "Mật khẩu bảo vệ"

#: js/share.js:168 templates/installation.php:42 templates/login.php:24
#: templates/verify.php:13
msgid "Password"
msgstr "Mật khẩu"

#: js/share.js:172
msgid "Email link to person"
msgstr ""

#: js/share.js:173
msgid "Send"
msgstr ""

#: js/share.js:177
msgid "Set expiration date"
msgstr "Đặt ngày kết thúc"

#: js/share.js:178
msgid "Expiration date"
msgstr "Ngày kết thúc"

#: js/share.js:210
msgid "Share via email:"
msgstr "Chia sẻ thông qua email"

#: js/share.js:212
msgid "No people found"
msgstr "Không tìm thấy người nào"

#: js/share.js:239
msgid "Resharing is not allowed"
msgstr "Chia sẻ lại không được cho phép"

#: js/share.js:275
msgid "Shared in {item} with {user}"
msgstr "Đã được chia sẽ trong {item} với {user}"

#: js/share.js:296
msgid "Unshare"
msgstr "Gỡ bỏ chia sẻ"

#: js/share.js:308
msgid "can edit"
msgstr "có thể chỉnh sửa"

#: js/share.js:310
msgid "access control"
msgstr "quản lý truy cập"

#: js/share.js:313
msgid "create"
msgstr "tạo"

#: js/share.js:316
msgid "update"
msgstr "cập nhật"

#: js/share.js:319
msgid "delete"
msgstr "xóa"

#: js/share.js:322
msgid "share"
msgstr "chia sẻ"

<<<<<<< HEAD
#: js/share.js:343 js/share.js:514 js/share.js:516
msgid "Password protected"
msgstr "Mật khẩu bảo vệ"

#: js/share.js:527
msgid "Error unsetting expiration date"
msgstr "Lỗi không thiết lập ngày kết thúc"

#: js/share.js:539
=======
#: js/share.js:353 js/share.js:528 js/share.js:530
msgid "Password protected"
msgstr "Mật khẩu bảo vệ"

#: js/share.js:541
msgid "Error unsetting expiration date"
msgstr "Lỗi không thiết lập ngày kết thúc"

#: js/share.js:553
>>>>>>> 166da88b
msgid "Error setting expiration date"
msgstr "Lỗi cấu hình ngày kết thúc"

#: js/share.js:568
msgid "Sending ..."
msgstr ""

#: js/share.js:579
msgid "Email sent"
msgstr ""

#: lostpassword/controller.php:47
msgid "ownCloud password reset"
msgstr "Khôi phục mật khẩu Owncloud "

#: lostpassword/templates/email.php:2
msgid "Use the following link to reset your password: {link}"
msgstr "Dùng đường dẫn sau để khôi phục lại mật khẩu : {link}"

#: lostpassword/templates/lostpassword.php:3
msgid "You will receive a link to reset your password via Email."
msgstr "Vui lòng kiểm tra Email để khôi phục lại mật khẩu."

#: lostpassword/templates/lostpassword.php:5
msgid "Reset email send."
msgstr "Thiết lập lại email gởi."

#: lostpassword/templates/lostpassword.php:8
msgid "Request failed!"
msgstr "Yêu cầu  của bạn không thành công !"

#: lostpassword/templates/lostpassword.php:11 templates/installation.php:38
#: templates/login.php:20
msgid "Username"
msgstr "Tên người dùng"

#: lostpassword/templates/lostpassword.php:14
msgid "Request reset"
msgstr "Yêu cầu thiết lập lại "

#: lostpassword/templates/resetpassword.php:4
msgid "Your password was reset"
msgstr "Mật khẩu của bạn đã được khôi phục"

#: lostpassword/templates/resetpassword.php:5
msgid "To login page"
msgstr "Trang đăng nhập"

#: lostpassword/templates/resetpassword.php:8
msgid "New password"
msgstr "Mật khẩu mới"

#: lostpassword/templates/resetpassword.php:11
msgid "Reset password"
msgstr "Khôi phục mật khẩu"

#: strings.php:5
msgid "Personal"
msgstr "Cá nhân"

#: strings.php:6
msgid "Users"
msgstr "Người sử dụng"

#: strings.php:7
msgid "Apps"
msgstr "Ứng dụng"

#: strings.php:8
msgid "Admin"
msgstr "Quản trị"

#: strings.php:9
msgid "Help"
msgstr "Giúp đỡ"

#: templates/403.php:12
msgid "Access forbidden"
msgstr "Truy cập bị cấm"

#: templates/404.php:12
msgid "Cloud not found"
msgstr "Không tìm thấy Clound"

#: templates/edit_categories_dialog.php:4
msgid "Edit categories"
msgstr "Sửa thể loại"

#: templates/edit_categories_dialog.php:16
msgid "Add"
msgstr "Thêm"

#: templates/installation.php:23 templates/installation.php:31
msgid "Security Warning"
msgstr "Cảnh bảo bảo mật"

#: templates/installation.php:24
msgid ""
"No secure random number generator is available, please enable the PHP "
"OpenSSL extension."
msgstr "Không an toàn ! chức năng random number generator đã có sẵn ,vui lòng bật  PHP OpenSSL extension."

#: templates/installation.php:26
msgid ""
"Without a secure random number generator an attacker may be able to predict "
"password reset tokens and take over your account."
msgstr "Nếu không có random number generator , Hacker có thể  thiết lập lại mật khẩu và chiếm tài khoản của bạn."

#: templates/installation.php:32
msgid ""
"Your data directory and your files are probably accessible from the "
"internet. The .htaccess file that ownCloud provides is not working. We "
"strongly suggest that you configure your webserver in a way that the data "
"directory is no longer accessible or you move the data directory outside the"
" webserver document root."
msgstr "Thư mục dữ liệu và những tập tin của bạn có thể dễ dàng bị truy cập từ mạng. Tập tin .htaccess do ownCloud cung cấp không hoạt động. Chúng tôi đề nghị bạn nên cấu hình lại máy chủ web để thư mục dữ liệu không còn bị truy cập hoặc bạn nên di chuyển thư mục dữ liệu ra bên ngoài thư mục gốc của máy chủ."

#: templates/installation.php:36
msgid "Create an <strong>admin account</strong>"
msgstr "Tạo một <strong>tài khoản quản trị</strong>"

#: templates/installation.php:48
msgid "Advanced"
msgstr "Nâng cao"

#: templates/installation.php:50
msgid "Data folder"
msgstr "Thư mục dữ liệu"

#: templates/installation.php:57
msgid "Configure the database"
msgstr "Cấu hình cơ sở dữ liệu"

#: templates/installation.php:62 templates/installation.php:73
#: templates/installation.php:83 templates/installation.php:93
msgid "will be used"
msgstr "được sử dụng"

#: templates/installation.php:105
msgid "Database user"
msgstr "Người dùng cơ sở dữ liệu"

#: templates/installation.php:109
msgid "Database password"
msgstr "Mật khẩu cơ sở dữ liệu"

#: templates/installation.php:113
msgid "Database name"
msgstr "Tên cơ sở dữ liệu"

#: templates/installation.php:121
msgid "Database tablespace"
msgstr "Cơ sở dữ liệu tablespace"

#: templates/installation.php:127
msgid "Database host"
msgstr "Database host"

#: templates/installation.php:132
msgid "Finish setup"
msgstr "Cài đặt hoàn tất"

#: templates/layout.guest.php:16 templates/layout.user.php:17
msgid "Sunday"
msgstr "Chủ nhật"

#: templates/layout.guest.php:16 templates/layout.user.php:17
msgid "Monday"
msgstr "Thứ 2"

#: templates/layout.guest.php:16 templates/layout.user.php:17
msgid "Tuesday"
msgstr "Thứ 3"

#: templates/layout.guest.php:16 templates/layout.user.php:17
msgid "Wednesday"
msgstr "Thứ 4"

#: templates/layout.guest.php:16 templates/layout.user.php:17
msgid "Thursday"
msgstr "Thứ 5"

#: templates/layout.guest.php:16 templates/layout.user.php:17
msgid "Friday"
msgstr "Thứ "

#: templates/layout.guest.php:16 templates/layout.user.php:17
msgid "Saturday"
msgstr "Thứ 7"

#: templates/layout.guest.php:17 templates/layout.user.php:18
msgid "January"
msgstr "Tháng 1"

#: templates/layout.guest.php:17 templates/layout.user.php:18
msgid "February"
msgstr "Tháng 2"

#: templates/layout.guest.php:17 templates/layout.user.php:18
msgid "March"
msgstr "Tháng 3"

#: templates/layout.guest.php:17 templates/layout.user.php:18
msgid "April"
msgstr "Tháng 4"

#: templates/layout.guest.php:17 templates/layout.user.php:18
msgid "May"
msgstr "Tháng 5"

#: templates/layout.guest.php:17 templates/layout.user.php:18
msgid "June"
msgstr "Tháng 6"

#: templates/layout.guest.php:17 templates/layout.user.php:18
msgid "July"
msgstr "Tháng 7"

#: templates/layout.guest.php:17 templates/layout.user.php:18
msgid "August"
msgstr "Tháng 8"

#: templates/layout.guest.php:17 templates/layout.user.php:18
msgid "September"
msgstr "Tháng 9"

#: templates/layout.guest.php:17 templates/layout.user.php:18
msgid "October"
msgstr "Tháng 10"

#: templates/layout.guest.php:17 templates/layout.user.php:18
msgid "November"
msgstr "Tháng 11"

#: templates/layout.guest.php:17 templates/layout.user.php:18
msgid "December"
msgstr "Tháng 12"

#: templates/layout.guest.php:42
msgid "web services under your control"
msgstr "các dịch vụ web dưới sự kiểm soát của bạn"

#: templates/layout.user.php:45
msgid "Log out"
msgstr "Đăng xuất"

#: templates/login.php:8
msgid "Automatic logon rejected!"
msgstr "Tự động đăng nhập đã bị từ chối !"

#: templates/login.php:9
msgid ""
"If you did not change your password recently, your account may be "
"compromised!"
msgstr "Nếu bạn không thay đổi mật khẩu gần đây của bạn, tài khoản của bạn có thể gặp nguy hiểm!"

#: templates/login.php:10
msgid "Please change your password to secure your account again."
msgstr "Vui lòng thay đổi mật khẩu của bạn để đảm bảo tài khoản của bạn một lần nữa."

#: templates/login.php:15
msgid "Lost your password?"
msgstr "Bạn quên mật khẩu ?"

#: templates/login.php:27
msgid "remember"
msgstr "ghi nhớ"

#: templates/login.php:28
msgid "Log in"
msgstr "Đăng nhập"

#: templates/logout.php:1
msgid "You are logged out."
msgstr "Bạn đã đăng xuất."

#: templates/part.pagenavi.php:3
msgid "prev"
msgstr "Lùi lại"

#: templates/part.pagenavi.php:20
msgid "next"
msgstr "Kế tiếp"

#: templates/verify.php:5
msgid "Security Warning!"
msgstr "Cảnh báo bảo mật !"

#: templates/verify.php:6
msgid ""
"Please verify your password. <br/>For security reasons you may be "
"occasionally asked to enter your password again."
msgstr "Vui lòng xác nhận mật khẩu của bạn. <br/> Vì lý do bảo mật thỉnh thoảng bạn có thể được yêu cầu nhập lại mật khẩu."

#: templates/verify.php:16
msgid "Verify"
msgstr "Kiểm tra"<|MERGE_RESOLUTION|>--- conflicted
+++ resolved
@@ -12,15 +12,9 @@
 msgstr ""
 "Project-Id-Version: ownCloud\n"
 "Report-Msgid-Bugs-To: http://bugs.owncloud.org/\n"
-<<<<<<< HEAD
-"POT-Creation-Date: 2012-11-21 00:01+0100\n"
-"PO-Revision-Date: 2012-11-20 05:31+0000\n"
-"Last-Translator: mattheu_9x <mattheu.9x@gmail.com>\n"
-=======
 "POT-Creation-Date: 2012-12-13 00:17+0100\n"
 "PO-Revision-Date: 2012-12-12 23:17+0000\n"
 "Last-Translator: I Robot <owncloud-bot@tmit.eu>\n"
->>>>>>> 166da88b
 "Language-Team: Vietnamese (http://www.transifex.com/projects/p/owncloud/language/vi/)\n"
 "MIME-Version: 1.0\n"
 "Content-Type: text/plain; charset=UTF-8\n"
@@ -172,13 +166,8 @@
 msgstr "Loại đối tượng không được chỉ định."
 
 #: js/oc-vcategories.js:95 js/oc-vcategories.js:125 js/oc-vcategories.js:136
-<<<<<<< HEAD
-#: js/oc-vcategories.js:195 js/share.js:135 js/share.js:142 js/share.js:527
-#: js/share.js:539
-=======
 #: js/oc-vcategories.js:195 js/share.js:135 js/share.js:142 js/share.js:541
 #: js/share.js:553
->>>>>>> 166da88b
 msgid "Error"
 msgstr "Lỗi"
 
@@ -287,17 +276,6 @@
 msgid "share"
 msgstr "chia sẻ"
 
-<<<<<<< HEAD
-#: js/share.js:343 js/share.js:514 js/share.js:516
-msgid "Password protected"
-msgstr "Mật khẩu bảo vệ"
-
-#: js/share.js:527
-msgid "Error unsetting expiration date"
-msgstr "Lỗi không thiết lập ngày kết thúc"
-
-#: js/share.js:539
-=======
 #: js/share.js:353 js/share.js:528 js/share.js:530
 msgid "Password protected"
 msgstr "Mật khẩu bảo vệ"
@@ -307,7 +285,6 @@
 msgstr "Lỗi không thiết lập ngày kết thúc"
 
 #: js/share.js:553
->>>>>>> 166da88b
 msgid "Error setting expiration date"
 msgstr "Lỗi cấu hình ngày kết thúc"
 
